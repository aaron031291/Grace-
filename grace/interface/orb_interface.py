"""
Grace Unified Orb Interface - Main User Interface
Comprehensive interface with chat, panels, memory management, and governance integration.
"""
import uuid
import logging
from datetime import datetime
from typing import Dict, List, Optional, Any, Union
from dataclasses import dataclass, asdict, field
from enum import Enum
import asyncio

# Import components
from ..intelligence.grace_intelligence import GraceIntelligence, ReasoningContext, ReasoningResult
from .ide.grace_ide import GraceIDE
from .multimodal_interface import MultimodalInterface

logger = logging.getLogger(__name__)


class PanelType(Enum):
    """Types of UI panels."""
    CHAT = "chat"
    TRADING = "trading"
    SALES = "sales"
    ANALYTICS = "analytics"
    MEMORY = "memory"
    GOVERNANCE = "governance"
    TASK_MANAGER = "task_manager"
    IDE = "ide"
    DASHBOARD = "dashboard"
<<<<<<< HEAD
    KNOWLEDGE_BASE = "knowledge_base"
    TASK_BOX = "task_box"
    COLLABORATION = "collaboration"
    LIBRARY_ACCESS = "library_access"
=======
    SCREEN_SHARE = "screen_share"
    RECORDING = "recording"
    VOICE_CONTROL = "voice_control"
>>>>>>> 38ad85c5


class NotificationPriority(Enum):
    """Notification priority levels."""
    LOW = "low"
    MEDIUM = "medium"
    HIGH = "high"
    CRITICAL = "critical"


@dataclass
class ChatMessage:
    """Individual chat message."""
    message_id: str
    user_id: str
    content: str
    timestamp: str
    message_type: str = "user"  # user, assistant, system
    attachments: List[Dict[str, Any]] = field(default_factory=list)
    reasoning_trace_id: Optional[str] = None


@dataclass
class UIPanel:
    """UI Panel definition."""
    panel_id: str
    panel_type: PanelType
    title: str
    position: Dict[str, float]  # {"x": 0, "y": 0, "width": 400, "height": 300}
    data: Dict[str, Any] = field(default_factory=dict)
    is_closable: bool = True
    is_minimized: bool = False
    z_index: int = 1


@dataclass
class OrbNotification:
    """Proactive notification from Grace."""
    notification_id: str
    title: str
    message: str
    priority: NotificationPriority
    timestamp: str
    user_id: str
    action_required: bool = False
    actions: List[Dict[str, str]] = field(default_factory=list)
    auto_dismiss_seconds: Optional[int] = None


@dataclass
class MemoryFragment:
    """Fragment stored in memory."""
    fragment_id: str
    content: str
    fragment_type: str  # text, code, audio, video, document
    source: str
    trust_score: float
    timestamp: str
    tags: List[str] = field(default_factory=list)
    metadata: Dict[str, Any] = field(default_factory=dict)


@dataclass
class GovernanceTask:
    """Governance approval or review task."""
    task_id: str
    title: str
    description: str
    task_type: str  # approval, review, audit
    priority: str
    status: str = "pending"  # pending, in_progress, completed, failed
    created_at: str = field(default_factory=lambda: datetime.utcnow().isoformat())
    updated_at: str = field(default_factory=lambda: datetime.utcnow().isoformat())


@dataclass
class TaskItem:
    """Individual task in the task box."""
    task_id: str
    title: str
    description: str
    status: str  # pending, in_progress, completed, failed
    priority: str  # low, medium, high, critical
    assigned_to: str  # grace, user, system
    created_at: str
    updated_at: str
    progress: float = 0.0  # 0.0 to 1.0
    tags: List[str] = field(default_factory=list)
    related_data: Dict[str, Any] = field(default_factory=dict)


@dataclass
class KnowledgeEntry:
    """Knowledge base entry with library access."""
    entry_id: str
    title: str
    content: str
    source: str  # library, document, interaction
    domain: str  # coding, trading, analysis, etc.
    trust_score: float
    relevance_tags: List[str]
    created_at: str
    last_accessed: str
    access_count: int = 0
    related_libraries: List[str] = field(default_factory=list)


@dataclass
class MemoryExplorerItem:
    """File explorer-like memory item."""
    item_id: str
    name: str
    item_type: str  # folder, file, fragment
    content: Optional[str] = None
    parent_id: Optional[str] = None
    children: List[str] = field(default_factory=list)
    tags: List[str] = field(default_factory=list)
    metadata: Dict[str, Any] = field(default_factory=dict)
    created_at: str = field(default_factory=lambda: datetime.utcnow().isoformat())
    modified_at: str = field(default_factory=lambda: datetime.utcnow().isoformat())
    is_editable: bool = True


@dataclass
class CollaborationSession:
    """Collaboration session for IDE-like development discussions."""
    session_id: str
    topic: str
    participants: List[str]  # user_ids
    status: str  # active, paused, completed
    discussion_points: List[Dict[str, Any]] = field(default_factory=list)
    action_items: List[Dict[str, Any]] = field(default_factory=list)
    shared_workspace: Dict[str, Any] = field(default_factory=dict)
    created_at: str = field(default_factory=lambda: datetime.utcnow().isoformat())
    updated_at: str = field(default_factory=lambda: datetime.utcnow().isoformat())


@dataclass
class OrbSession:
    """User session with the orb."""
    session_id: str
    user_id: str
    start_time: str
    last_activity: str
    chat_messages: List[ChatMessage] = field(default_factory=list)
    active_panels: List[UIPanel] = field(default_factory=list)
    preferences: Dict[str, Any] = field(default_factory=dict)
    context_memory: Dict[str, Any] = field(default_factory=dict)


class GraceUnifiedOrbInterface:
    """
    Grace Unified Orb Interface - Complete user interface system.
    
    Features:
    - Persistent chat with memory
    - Dynamic panels system
    - Memory & knowledge management
    - Governance integration
    - Task management
    - IDE integration
    - Proactive notifications
    - Multi-modal support
    """
    
    def __init__(self):
        self.version = "1.0.0"
        
        # Core components
        self.grace_intelligence = GraceIntelligence()
        self.grace_ide = GraceIDE()
        self.multimodal_interface = MultimodalInterface(self)
        
        # Session management
        self.active_sessions: Dict[str, OrbSession] = {}
        
        # Global state
        self.memory_fragments: Dict[str, MemoryFragment] = {}
        self.governance_tasks: Dict[str, GovernanceTask] = {}
        self.notifications: Dict[str, OrbNotification] = {}
        
        # New enhanced features storage
        self.task_items: Dict[str, TaskItem] = {}
        self.knowledge_entries: Dict[str, KnowledgeEntry] = {}
        self.memory_explorer_items: Dict[str, MemoryExplorerItem] = {}
        self.collaboration_sessions: Dict[str, CollaborationSession] = {}
        
        # System capabilities
        self.max_panels_per_session = 6
        self.supported_file_types = [
            "pdf", "doc", "docx", "txt", "csv", "json", "xml",
            "py", "js", "html", "css", "md",
            "jpg", "png", "gif", "mp4", "mp3", "wav",
            "screen_recording", "audio_recording", "video_recording"
        ]
        
        # Panel templates
        self.panel_templates = self._initialize_panel_templates()
        
        logger.info("Grace Unified Orb Interface initialized")

    def _initialize_panel_templates(self) -> Dict[str, Dict[str, Any]]:
        """Initialize panel templates for different data types."""
        return {
            "trading_panel": {
                "title": "Trading Analysis",
                "default_size": {"width": 500, "height": 400},
                "components": ["price_chart", "indicators", "order_book"],
                "refresh_interval": 5
            },
            "sales_panel": {
                "title": "Sales Dashboard",
                "default_size": {"width": 450, "height": 350},
                "components": ["pipeline", "metrics", "recent_activities"],
                "refresh_interval": 30
            },
            "analytics_panel": {
                "title": "Analytics",
                "default_size": {"width": 600, "height": 450},
                "components": ["charts", "metrics", "filters"],
                "refresh_interval": 60
            },
            "memory_browser": {
                "title": "Memory Browser",
                "default_size": {"width": 400, "height": 500},
                "components": ["search", "fragment_list", "filters"],
                "refresh_interval": 0
            },
            "governance_center": {
                "title": "Governance Center",
                "default_size": {"width": 500, "height": 400},
                "components": ["pending_approvals", "audit_trail", "policies"],
                "refresh_interval": 15
            },
<<<<<<< HEAD
            "knowledge_base_panel": {
                "title": "Knowledge Base & Library Access",
                "default_size": {"width": 600, "height": 500},
                "components": ["search", "library_browser", "knowledge_graph", "access_logs"],
                "refresh_interval": 0
            },
            "task_box_panel": {
                "title": "Task Box",
                "default_size": {"width": 400, "height": 600},
                "components": ["active_tasks", "completed_tasks", "task_filters", "merge_tools"],
                "refresh_interval": 10
            },
            "collaboration_panel": {
                "title": "Collaboration Hub",
                "default_size": {"width": 800, "height": 600},
                "components": ["discussion_board", "action_items", "shared_workspace", "development_notes"],
                "refresh_interval": 5
            },
            "memory_explorer_panel": {
                "title": "Memory Explorer",
                "default_size": {"width": 500, "height": 700},
                "components": ["file_tree", "content_viewer", "editor", "metadata_panel"],
=======
            "screen_share_panel": {
                "title": "Screen Share",
                "default_size": {"width": 800, "height": 600},
                "components": ["video_stream", "controls", "participants"],
                "refresh_interval": 0
            },
            "recording_panel": {
                "title": "Recording Studio",
                "default_size": {"width": 600, "height": 450},
                "components": ["recording_controls", "preview", "settings"],
                "refresh_interval": 0
            },
            "voice_control_panel": {
                "title": "Voice Control",
                "default_size": {"width": 400, "height": 300},
                "components": ["voice_settings", "speech_recognition", "tts_controls"],
>>>>>>> 38ad85c5
                "refresh_interval": 0
            }
        }

    # Session Management
    
    async def create_session(self, user_id: str, preferences: Optional[Dict[str, Any]] = None) -> str:
        """Create a new orb session."""
        session_id = f"session_{uuid.uuid4().hex[:8]}"
        
        session = OrbSession(
            session_id=session_id,
            user_id=user_id,
            start_time=datetime.utcnow().isoformat(),
            last_activity=datetime.utcnow().isoformat(),
            preferences=preferences or {}
        )
        
        # Create default chat panel
        chat_panel = UIPanel(
            panel_id=f"chat_{session_id}",
            panel_type=PanelType.CHAT,
            title="Grace Chat",
            position={"x": 50, "y": 50, "width": 400, "height": 500},
            is_closable=False
        )
        session.active_panels.append(chat_panel)
        
        self.active_sessions[session_id] = session
        
        # Send welcome message
        await self.send_system_message(session_id, 
            "Hello! I'm Grace, your AI assistant. How can I help you today?")
        
        logger.info(f"Created session {session_id} for user {user_id}")
        return session_id

    async def end_session(self, session_id: str) -> bool:
        """End an orb session."""
        if session_id not in self.active_sessions:
            return False
        
        session = self.active_sessions[session_id]
        
        # Save session context to long-term memory
        await self._save_session_memory(session)
        
        # Clean up
        del self.active_sessions[session_id]
        
        logger.info(f"Ended session {session_id}")
        return True

    def get_session(self, session_id: str) -> Optional[OrbSession]:
        """Get session by ID."""
        return self.active_sessions.get(session_id)

    async def update_session_activity(self, session_id: str):
        """Update last activity timestamp."""
        if session_id in self.active_sessions:
            self.active_sessions[session_id].last_activity = datetime.utcnow().isoformat()

    # Chat Interface
    
    async def send_chat_message(self, session_id: str, content: str, attachments: Optional[List[Dict[str, Any]]] = None) -> str:
        """Send chat message from user to Grace."""
        if session_id not in self.active_sessions:
            raise ValueError(f"Session {session_id} not found")
        
        session = self.active_sessions[session_id]
        message_id = f"msg_{uuid.uuid4().hex[:8]}"
        
        # Create user message
        user_message = ChatMessage(
            message_id=message_id,
            user_id=session.user_id,
            content=content,
            timestamp=datetime.utcnow().isoformat(),
            message_type="user",
            attachments=attachments or []
        )
        
        session.chat_messages.append(user_message)
        await self.update_session_activity(session_id)
        
        # Process message with Grace Intelligence
        try:
            reasoning_context = ReasoningContext(
                user_id=session.user_id,
                session_id=session_id,
                metadata={"chat_history": len(session.chat_messages)}
            )
            
            reasoning_result = await self.grace_intelligence.process_request(content, reasoning_context)
            
            # Create Grace's response message
            response_message = ChatMessage(
                message_id=f"msg_{uuid.uuid4().hex[:8]}",
                user_id="grace",
                content=reasoning_result.response,
                timestamp=datetime.utcnow().isoformat(),
                message_type="assistant",
                reasoning_trace_id=f"trace_{message_id}"
            )
            
            session.chat_messages.append(response_message)
            
            # Handle UI instructions
            if reasoning_result.ui_instructions:
                await self._process_ui_instructions(session_id, reasoning_result.ui_instructions)
            
            # Store reasoning trace for later inspection
            session.context_memory[f"trace_{message_id}"] = reasoning_result.reasoning_trace
            
            return response_message.message_id
            
        except Exception as e:
            logger.error(f"Error processing chat message: {e}")
            error_message = ChatMessage(
                message_id=f"msg_{uuid.uuid4().hex[:8]}",
                user_id="grace",
                content=f"I encountered an error while processing your request: {str(e)}",
                timestamp=datetime.utcnow().isoformat(),
                message_type="system"
            )
            session.chat_messages.append(error_message)
            return error_message.message_id

    async def send_system_message(self, session_id: str, content: str) -> str:
        """Send system message to user."""
        if session_id not in self.active_sessions:
            raise ValueError(f"Session {session_id} not found")
        
        session = self.active_sessions[session_id]
        message_id = f"msg_{uuid.uuid4().hex[:8]}"
        
        system_message = ChatMessage(
            message_id=message_id,
            user_id="system",
            content=content,
            timestamp=datetime.utcnow().isoformat(),
            message_type="system"
        )
        
        session.chat_messages.append(system_message)
        return message_id

    def get_chat_history(self, session_id: str, limit: Optional[int] = None) -> List[ChatMessage]:
        """Get chat history for session."""
        if session_id not in self.active_sessions:
            return []
        
        messages = self.active_sessions[session_id].chat_messages
        
        if limit:
            return messages[-limit:]
        return messages

    # Panel Management
    
    async def create_panel(self, session_id: str, panel_type: PanelType, 
                          title: Optional[str] = None, data: Optional[Dict[str, Any]] = None,
                          position: Optional[Dict[str, float]] = None) -> str:
        """Create a new panel in the session."""
        if session_id not in self.active_sessions:
            raise ValueError(f"Session {session_id} not found")
        
        session = self.active_sessions[session_id]
        
        # Check panel limit
        if len(session.active_panels) >= self.max_panels_per_session:
            raise ValueError(f"Maximum panels ({self.max_panels_per_session}) already open")
        
        panel_id = f"panel_{uuid.uuid4().hex[:8]}"
        
        # Get template for panel type
        template_key = f"{panel_type.value}_panel" if f"{panel_type.value}_panel" in self.panel_templates else "analytics_panel"
        template = self.panel_templates.get(template_key, {})
        
        # Set default position if not provided
        if not position:
            # Calculate position to avoid overlap
            base_x = 100 + (len(session.active_panels) % 3) * 200
            base_y = 100 + (len(session.active_panels) // 3) * 200
            default_size = template.get("default_size", {"width": 400, "height": 300})
            
            position = {
                "x": base_x,
                "y": base_y,
                "width": default_size["width"],
                "height": default_size["height"]
            }
        
        panel = UIPanel(
            panel_id=panel_id,
            panel_type=panel_type,
            title=title or template.get("title", f"{panel_type.value.title()} Panel"),
            position=position,
            data=data or {},
            z_index=len(session.active_panels) + 1
        )
        
        session.active_panels.append(panel)
        await self.update_session_activity(session_id)
        
        logger.info(f"Created {panel_type.value} panel {panel_id} in session {session_id}")
        return panel_id

    async def close_panel(self, session_id: str, panel_id: str) -> bool:
        """Close a panel."""
        if session_id not in self.active_sessions:
            return False
        
        session = self.active_sessions[session_id]
        
        # Find and remove panel
        for i, panel in enumerate(session.active_panels):
            if panel.panel_id == panel_id and panel.is_closable:
                del session.active_panels[i]
                await self.update_session_activity(session_id)
                logger.info(f"Closed panel {panel_id} in session {session_id}")
                return True
        
        return False

    async def update_panel_data(self, session_id: str, panel_id: str, data: Dict[str, Any]) -> bool:
        """Update panel data."""
        if session_id not in self.active_sessions:
            return False
        
        session = self.active_sessions[session_id]
        
        for panel in session.active_panels:
            if panel.panel_id == panel_id:
                panel.data.update(data)
                await self.update_session_activity(session_id)
                return True
        
        return False

    async def move_panel(self, session_id: str, panel_id: str, position: Dict[str, float]) -> bool:
        """Move/resize a panel."""
        if session_id not in self.active_sessions:
            return False
        
        session = self.active_sessions[session_id]
        
        for panel in session.active_panels:
            if panel.panel_id == panel_id:
                panel.position.update(position)
                await self.update_session_activity(session_id)
                return True
        
        return False

    def get_panels(self, session_id: str) -> List[UIPanel]:
        """Get all panels for session."""
        if session_id not in self.active_sessions:
            return []
        
        return self.active_sessions[session_id].active_panels

    # Memory Management
    
    async def upload_document(self, user_id: str, file_path: str, file_type: str, 
                             metadata: Optional[Dict[str, Any]] = None) -> str:
        """Upload and process a document into memory."""
        if file_type.lower() not in self.supported_file_types:
            raise ValueError(f"Unsupported file type: {file_type}")
        
        fragment_id = f"fragment_{uuid.uuid4().hex[:8]}"
        
        # Process document based on type
        content = await self._process_document(file_path, file_type)
        
        # Calculate trust score
        trust_score = self._calculate_document_trust_score(file_path, file_type, metadata)
        
        fragment = MemoryFragment(
            fragment_id=fragment_id,
            content=content,
            fragment_type=file_type,
            source=f"upload:{file_path}",
            trust_score=trust_score,
            timestamp=datetime.utcnow().isoformat(),
            tags=metadata.get("tags", []) if metadata else [],
            metadata=metadata or {}
        )
        
        # Use Grace Intelligence for document ingestion
        await self.grace_intelligence.ingest_batch_document(file_path, file_type)
        
        self.memory_fragments[fragment_id] = fragment
        logger.info(f"Uploaded document {file_path} as fragment {fragment_id}")
        
        return fragment_id

    async def search_memory(self, session_id: str, query: str, 
                           filters: Optional[Dict[str, Any]] = None) -> List[MemoryFragment]:
        """Search memory fragments."""
        # Basic search implementation
        results = []
        
        for fragment in self.memory_fragments.values():
            # Simple text matching
            if query.lower() in fragment.content.lower():
                # Apply filters
                if filters:
                    if "fragment_type" in filters and fragment.fragment_type != filters["fragment_type"]:
                        continue
                    if "min_trust_score" in filters and fragment.trust_score < filters["min_trust_score"]:
                        continue
                    if "tags" in filters and not any(tag in fragment.tags for tag in filters["tags"]):
                        continue
                
                results.append(fragment)
        
        # Sort by trust score and relevance
        results.sort(key=lambda f: f.trust_score, reverse=True)
        
        return results[:20]  # Limit results

    def get_memory_stats(self) -> Dict[str, Any]:
        """Get memory usage statistics."""
        stats = {
            "total_fragments": len(self.memory_fragments),
            "fragments_by_type": {},
            "average_trust_score": 0.0,
            "total_size": 0
        }
        
        if self.memory_fragments:
            trust_scores = []
            for fragment in self.memory_fragments.values():
                fragment_type = fragment.fragment_type
                stats["fragments_by_type"][fragment_type] = stats["fragments_by_type"].get(fragment_type, 0) + 1
                trust_scores.append(fragment.trust_score)
                stats["total_size"] += len(fragment.content)
            
            stats["average_trust_score"] = sum(trust_scores) / len(trust_scores)
        
        return stats

    # Governance Integration
    
    async def create_governance_task(self, title: str, description: str, task_type: str,
                                   requester_id: str, assignee_id: Optional[str] = None) -> str:
        """Create a governance task."""
        task_id = f"gov_task_{uuid.uuid4().hex[:8]}"
        
        task = GovernanceTask(
            task_id=task_id,
            title=title,
            description=description,
            task_type=task_type,
            priority="medium",
            requester_id=requester_id,
            assignee_id=assignee_id
        )
        
        self.governance_tasks[task_id] = task
        
        # Create notification for assignee
        if assignee_id:
            await self.create_notification(
                user_id=assignee_id,
                title=f"New {task_type} Task",
                message=f"You have been assigned: {title}",
                priority=NotificationPriority.MEDIUM,
                action_required=True,
                actions=[
                    {"label": "Review", "action": f"governance_review:{task_id}"},
                    {"label": "Approve", "action": f"governance_approve:{task_id}"},
                    {"label": "Reject", "action": f"governance_reject:{task_id}"}
                ]
            )
        
        logger.info(f"Created governance task {task_id}: {title}")
        return task_id

    def get_governance_tasks(self, user_id: str, status_filter: Optional[str] = None) -> List[GovernanceTask]:
        """Get governance tasks for user."""
        tasks = []
        
        for task in self.governance_tasks.values():
            if task.assignee_id == user_id or task.requester_id == user_id:
                if not status_filter or task.status == status_filter:
                    tasks.append(task)
        
        return tasks

    async def update_governance_task_status(self, task_id: str, status: str, user_id: str) -> bool:
        """Update governance task status."""
        if task_id not in self.governance_tasks:
            return False
        
        task = self.governance_tasks[task_id]
        
        # Check permissions
        if task.assignee_id != user_id:
            return False
        
        task.status = status
        
        # Notify requester
        await self.create_notification(
            user_id=task.requester_id,
            title="Task Status Updated",
            message=f"Task '{task.title}' status changed to: {status}",
            priority=NotificationPriority.MEDIUM
        )
        
        return True

    # Notification System
    
    async def create_notification(self, user_id: str, title: str, message: str,
                                priority: NotificationPriority, action_required: bool = False,
                                actions: Optional[List[Dict[str, str]]] = None,
                                auto_dismiss_seconds: Optional[int] = None) -> str:
        """Create a proactive notification."""
        notification_id = f"notif_{uuid.uuid4().hex[:8]}"
        
        notification = OrbNotification(
            notification_id=notification_id,
            title=title,
            message=message,
            priority=priority,
            timestamp=datetime.utcnow().isoformat(),
            user_id=user_id,
            action_required=action_required,
            actions=actions or [],
            auto_dismiss_seconds=auto_dismiss_seconds
        )
        
        self.notifications[notification_id] = notification
        
        logger.info(f"Created notification {notification_id} for user {user_id}: {title}")
        return notification_id

    def get_notifications(self, user_id: str, unread_only: bool = True) -> List[OrbNotification]:
        """Get notifications for user."""
        user_notifications = []
        
        for notification in self.notifications.values():
            if notification.user_id == user_id:
                user_notifications.append(notification)
        
        # Sort by priority and timestamp
        user_notifications.sort(key=lambda n: (n.priority.value, n.timestamp), reverse=True)
        
        return user_notifications

    async def dismiss_notification(self, notification_id: str, user_id: str) -> bool:
        """Dismiss a notification."""
        if notification_id not in self.notifications:
            return False
        
        notification = self.notifications[notification_id]
        
        if notification.user_id != user_id:
            return False
        
        del self.notifications[notification_id]
        return True

    # IDE Integration
    
    async def open_ide_panel(self, session_id: str, flow_id: Optional[str] = None) -> str:
        """Open IDE panel in session."""
        panel_id = await self.create_panel(
            session_id=session_id,
            panel_type=PanelType.IDE,
            title="Grace IDE",
            data={
                "flow_id": flow_id,
                "ide_stats": self.grace_ide.get_stats(),
                "block_registry": self.grace_ide.get_block_registry()
            }
        )
        
        return panel_id

    def get_ide_instance(self) -> GraceIDE:
        """Get the IDE instance for direct access."""
        return self.grace_ide

    # Utility Methods
    
    async def _process_ui_instructions(self, session_id: str, ui_instructions: Dict[str, Any]):
        """Process UI instructions from Grace Intelligence."""
        if "panels" in ui_instructions:
            for panel_config in ui_instructions["panels"]:
                panel_type_str = panel_config.get("type", "analytics")
                
                # Map string to enum
                panel_type = {
                    "trading_panel": PanelType.TRADING,
                    "sales_panel": PanelType.SALES,
                    "chart_panel": PanelType.ANALYTICS,
                    "analytics_panel": PanelType.ANALYTICS
                }.get(panel_type_str, PanelType.ANALYTICS)
                
                await self.create_panel(
                    session_id=session_id,
                    panel_type=panel_type,
                    title=panel_config.get("title"),
                    data=panel_config.get("data", {})
                )

    async def _process_document(self, file_path: str, file_type: str) -> str:
        """Process document content based on type."""
        # Simplified document processing
        if file_type.lower() in ["txt", "md"]:
            try:
                with open(file_path, 'r', encoding='utf-8') as f:
                    return f.read()
            except:
                return f"Error reading file: {file_path}"
        else:
            return f"Binary file: {file_path} ({file_type})"

    def _calculate_document_trust_score(self, file_path: str, file_type: str, metadata: Optional[Dict[str, Any]]) -> float:
        """Calculate trust score for uploaded document."""
        base_score = 0.8
        
        # Adjust based on file type
        if file_type.lower() in ["pdf", "doc", "docx"]:
            base_score += 0.1
        
        # Adjust based on metadata
        if metadata and "verified" in metadata and metadata["verified"]:
            base_score += 0.1
        
        return min(base_score, 1.0)

    async def _save_session_memory(self, session: OrbSession):
        """Save session context to long-term memory."""
        # Create session memory fragment
        session_data = {
            "user_id": session.user_id,
            "duration": "session_duration",  # Would calculate actual duration
            "message_count": len(session.chat_messages),
            "panels_used": [panel.panel_type.value for panel in session.active_panels],
            "key_topics": []  # Would extract from chat
        }
        
        fragment_id = f"session_{session.session_id}"
        fragment = MemoryFragment(
            fragment_id=fragment_id,
            content=f"Session summary: {session_data}",
            fragment_type="session",
            source="session_memory",
            trust_score=0.9,
            timestamp=datetime.utcnow().isoformat(),
            tags=["session", session.user_id],
            metadata=session_data
        )
        
        self.memory_fragments[fragment_id] = fragment

    def get_orb_stats(self) -> Dict[str, Any]:
        """Get comprehensive orb interface statistics."""
        return {
            "sessions": {
                "active": len(self.active_sessions),
                "total_messages": sum(len(s.chat_messages) for s in self.active_sessions.values()),
                "total_panels": sum(len(s.active_panels) for s in self.active_sessions.values())
            },
            "memory": self.get_memory_stats(),
            "governance": {
                "total_tasks": len(self.governance_tasks),
                "pending_tasks": len([t for t in self.governance_tasks.values() if t.status == "pending"])
            },
            "notifications": {
                "total": len(self.notifications),
                "by_priority": {
                    priority.value: len([n for n in self.notifications.values() if n.priority == priority])
                    for priority in NotificationPriority
                }
            },
            "ide": self.grace_ide.get_stats(),
            "intelligence": {
                "version": self.grace_intelligence.version,
                "domain_pods": len(self.grace_intelligence.domain_pods),
                "models_available": len(self.grace_intelligence.model_registry)
            },
<<<<<<< HEAD
            "enhanced_features": {
                "task_items": len(self.task_items),
                "knowledge_entries": len(self.knowledge_entries),
                "memory_explorer_items": len(self.memory_explorer_items),
                "collaboration_sessions": len(self.collaboration_sessions)
            }
        }

    # Enhanced Features Methods
    
    # Knowledge Base & Library Access
    async def create_knowledge_entry(self, title: str, content: str, source: str, 
                                   domain: str, trust_score: float, 
                                   relevance_tags: List[str] = None,
                                   related_libraries: List[str] = None) -> str:
        """Create a new knowledge base entry with library access."""
        entry_id = f"knowledge_{uuid.uuid4().hex[:8]}"
        
        entry = KnowledgeEntry(
            entry_id=entry_id,
            title=title,
            content=content,
            source=source,
            domain=domain,
            trust_score=trust_score,
            relevance_tags=relevance_tags or [],
            created_at=datetime.utcnow().isoformat(),
            last_accessed=datetime.utcnow().isoformat(),
            related_libraries=related_libraries or []
        )
        
        self.knowledge_entries[entry_id] = entry
        logger.info(f"Created knowledge entry {entry_id}: {title}")
        return entry_id

    async def search_knowledge_base(self, query: str, domain: str = None, 
                                  min_trust_score: float = 0.0) -> List[KnowledgeEntry]:
        """Search knowledge base entries."""
        results = []
        query_lower = query.lower()
        
        for entry in self.knowledge_entries.values():
            if domain and entry.domain != domain:
                continue
            if entry.trust_score < min_trust_score:
                continue
                
            # Simple search in title, content, and tags
            if (query_lower in entry.title.lower() or 
                query_lower in entry.content.lower() or 
                any(query_lower in tag.lower() for tag in entry.relevance_tags)):
                
                # Update access count
                entry.access_count += 1
                entry.last_accessed = datetime.utcnow().isoformat()
                results.append(entry)
        
        # Sort by trust score and access count
        results.sort(key=lambda x: (x.trust_score, x.access_count), reverse=True)
        return results

    async def access_library_data(self, library_name: str, topic: str) -> Dict[str, Any]:
        """Access library data for a specific topic (simulation)."""
        # This would integrate with actual library APIs in production
        return {
            "library": library_name,
            "topic": topic,
            "data_points": f"Retrieved {library_name} data for {topic}",
            "timestamp": datetime.utcnow().isoformat(),
            "confidence": 0.85,
            "references": [f"{library_name} documentation", f"{library_name} examples"]
        }

    # Task Box Management  
    async def create_task_item(self, title: str, description: str, priority: str = "medium",
                             assigned_to: str = "grace") -> str:
        """Create a new task item."""
        task_id = f"task_{uuid.uuid4().hex[:8]}"
        
        task = TaskItem(
            task_id=task_id,
            title=title,
            description=description,
            status="pending",
            priority=priority,
            assigned_to=assigned_to,
            created_at=datetime.utcnow().isoformat(),
            updated_at=datetime.utcnow().isoformat()
        )
        
        self.task_items[task_id] = task
        logger.info(f"Created task {task_id}: {title}")
        return task_id

    async def update_task_status(self, task_id: str, status: str, progress: float = None) -> bool:
        """Update task status and progress."""
        if task_id not in self.task_items:
            return False
        
        task = self.task_items[task_id]
        task.status = status
        task.updated_at = datetime.utcnow().isoformat()
        
        if progress is not None:
            task.progress = min(1.0, max(0.0, progress))
        
        logger.info(f"Updated task {task_id} status to {status}")
        return True

    async def merge_task_data(self, task_id: str, data: Dict[str, Any]) -> bool:
        """Merge relevant information into task's related data."""
        if task_id not in self.task_items:
            return False
        
        task = self.task_items[task_id]
        task.related_data.update(data)
        task.updated_at = datetime.utcnow().isoformat()
        
        logger.info(f"Merged data into task {task_id}")
        return True

    def get_tasks_by_status(self, status: str = None) -> List[TaskItem]:
        """Get tasks filtered by status."""
        if status:
            return [task for task in self.task_items.values() if task.status == status]
        return list(self.task_items.values())

    # Memory Explorer (File System-like)
    async def create_memory_item(self, name: str, item_type: str, content: str = None,
                               parent_id: str = None, is_editable: bool = True) -> str:
        """Create a new memory explorer item."""
        item_id = f"mem_{uuid.uuid4().hex[:8]}"
        
        item = MemoryExplorerItem(
            item_id=item_id,
            name=name,
            item_type=item_type,
            content=content,
            parent_id=parent_id,
            is_editable=is_editable
        )
        
        # Add to parent's children if parent exists
        if parent_id and parent_id in self.memory_explorer_items:
            parent = self.memory_explorer_items[parent_id]
            if item_id not in parent.children:
                parent.children.append(item_id)
        
        self.memory_explorer_items[item_id] = item
        logger.info(f"Created memory item {item_id}: {name}")
        return item_id

    async def update_memory_item_content(self, item_id: str, content: str) -> bool:
        """Update memory item content."""
        if item_id not in self.memory_explorer_items:
            return False
        
        item = self.memory_explorer_items[item_id]
        if not item.is_editable:
            return False
        
        item.content = content
        item.modified_at = datetime.utcnow().isoformat()
        
        logger.info(f"Updated memory item {item_id} content")
        return True

    def get_memory_tree(self, parent_id: str = None) -> List[MemoryExplorerItem]:
        """Get memory items in tree structure."""
        if parent_id:
            return [item for item in self.memory_explorer_items.values() 
                   if item.parent_id == parent_id]
        else:
            # Return root items (no parent)
            return [item for item in self.memory_explorer_items.values() 
                   if item.parent_id is None]

    # Collaboration System
    async def create_collaboration_session(self, topic: str, participants: List[str]) -> str:
        """Create a new collaboration session."""
        session_id = f"collab_{uuid.uuid4().hex[:8]}"
        
        session = CollaborationSession(
            session_id=session_id,
            topic=topic,
            participants=participants,
            status="active"
        )
        
        self.collaboration_sessions[session_id] = session
        logger.info(f"Created collaboration session {session_id}: {topic}")
        return session_id

    async def add_discussion_point(self, session_id: str, author: str, 
                                 point: str, point_type: str = "discussion") -> bool:
        """Add a discussion point to collaboration session."""
        if session_id not in self.collaboration_sessions:
            return False
        
        session = self.collaboration_sessions[session_id]
        discussion_point = {
            "id": f"point_{uuid.uuid4().hex[:6]}",
            "author": author,
            "point": point,
            "type": point_type,
            "timestamp": datetime.utcnow().isoformat(),
            "responses": []
        }
        
        session.discussion_points.append(discussion_point)
        session.updated_at = datetime.utcnow().isoformat()
        
        logger.info(f"Added discussion point to session {session_id}")
        return True

    async def add_action_item(self, session_id: str, title: str, description: str, 
                            assigned_to: str, priority: str = "medium") -> bool:
        """Add an action item to collaboration session."""
        if session_id not in self.collaboration_sessions:
            return False
        
        session = self.collaboration_sessions[session_id]
        action_item = {
            "id": f"action_{uuid.uuid4().hex[:6]}",
            "title": title,
            "description": description,
            "assigned_to": assigned_to,
            "priority": priority,
            "status": "pending",
            "created_at": datetime.utcnow().isoformat()
        }
        
        session.action_items.append(action_item)
        session.updated_at = datetime.utcnow().isoformat()
        
        logger.info(f"Added action item to session {session_id}")
        return True

    # Panel Management for New Features
    async def open_knowledge_base_panel(self, session_id: str) -> str:
        """Open knowledge base panel."""
        return await self.create_panel(
            session_id=session_id,
            panel_type=PanelType.KNOWLEDGE_BASE,
            title="Knowledge Base & Library Access",
            data={
                "total_entries": len(self.knowledge_entries),
                "domains": list(set(entry.domain for entry in self.knowledge_entries.values())),
                "recent_searches": []
            }
        )

    async def open_task_box_panel(self, session_id: str) -> str:
        """Open task box panel."""
        return await self.create_panel(
            session_id=session_id,
            panel_type=PanelType.TASK_BOX,
            title="Task Box",
            data={
                "pending_tasks": len(self.get_tasks_by_status("pending")),
                "in_progress_tasks": len(self.get_tasks_by_status("in_progress")),
                "completed_tasks": len(self.get_tasks_by_status("completed")),
                "task_summary": self.get_tasks_by_status()
            }
        )

    async def open_collaboration_panel(self, session_id: str, collab_session_id: str = None) -> str:
        """Open collaboration panel."""
        return await self.create_panel(
            session_id=session_id,
            panel_type=PanelType.COLLABORATION,
            title="Collaboration Hub",
            data={
                "collaboration_session_id": collab_session_id,
                "active_sessions": len([s for s in self.collaboration_sessions.values() 
                                     if s.status == "active"]),
                "discussion_points": 0 if not collab_session_id else 
                    len(self.collaboration_sessions.get(collab_session_id, CollaborationSession("", "", [], "")).discussion_points)
            }
        )

    async def open_memory_explorer_panel(self, session_id: str) -> str:
        """Open memory explorer panel."""
        return await self.create_panel(
            session_id=session_id,
            panel_type=PanelType.MEMORY,
            title="Memory Explorer",
            data={
                "total_items": len(self.memory_explorer_items),
                "folder_count": len([item for item in self.memory_explorer_items.values() 
                                   if item.item_type == "folder"]),
                "file_count": len([item for item in self.memory_explorer_items.values() 
                                 if item.item_type == "file"]),
                "root_items": self.get_memory_tree()
            }
        )
=======
            "multimodal": self.multimodal_interface.get_stats()
        }

    # Multimodal Interface Methods
    
    async def start_screen_share(self, user_id: str, quality_settings: Optional[Dict[str, Any]] = None) -> str:
        """Start screen sharing session."""
        return await self.multimodal_interface.start_screen_share(user_id, quality_settings)
    
    async def stop_screen_share(self, session_id: str) -> bool:
        """Stop screen sharing session."""
        return await self.multimodal_interface.stop_screen_share(session_id)
    
    async def start_recording(self, user_id: str, media_type: str, 
                            metadata: Optional[Dict[str, Any]] = None) -> str:
        """Start recording (audio, video, or screen)."""
        from .multimodal_interface import MediaType
        
        # Convert string to MediaType enum
        media_type_enum = MediaType(media_type.lower())
        return await self.multimodal_interface.start_recording(user_id, media_type_enum, metadata)
    
    async def stop_recording(self, session_id: str) -> Dict[str, Any]:
        """Stop recording and return session info."""
        return await self.multimodal_interface.stop_recording(session_id)
    
    async def set_voice_settings(self, user_id: str, settings: Dict[str, Any]):
        """Set voice input/output settings for user."""
        await self.multimodal_interface.set_voice_settings(user_id, settings)
    
    async def toggle_voice(self, user_id: str, enable: bool) -> bool:
        """Toggle voice input/output for user."""
        return await self.multimodal_interface.toggle_voice(user_id, enable)
    
    async def queue_background_task(self, task_type: str, metadata: Dict[str, Any]) -> str:
        """Queue a background processing task."""
        return await self.multimodal_interface.queue_background_task(task_type, metadata)
    
    def get_active_media_sessions(self, user_id: Optional[str] = None) -> List[Dict[str, Any]]:
        """Get active media sessions."""
        return self.multimodal_interface.get_active_sessions(user_id)
    
    def get_background_task_status(self, task_id: str) -> Optional[Dict[str, Any]]:
        """Get status of background task."""
        return self.multimodal_interface.get_background_task_status(task_id)
    
    def get_voice_settings(self, user_id: str) -> Dict[str, Any]:
        """Get voice settings for user."""
        return self.multimodal_interface.get_voice_settings(user_id)
>>>>>>> 38ad85c5
<|MERGE_RESOLUTION|>--- conflicted
+++ resolved
@@ -1,16 +1,15 @@
 """
 Grace Unified Orb Interface - Main User Interface
-Comprehensive interface with chat, panels, memory management, and governance integration.
+Comprehensive interface with chat, panels, memory management, multimodal, and governance.
 """
 import uuid
 import logging
 from datetime import datetime
-from typing import Dict, List, Optional, Any, Union
-from dataclasses import dataclass, asdict, field
+from typing import Dict, List, Optional, Any
+from dataclasses import dataclass, field
 from enum import Enum
-import asyncio
-
-# Import components
+
+# External components (assumed to exist in your repo)
 from ..intelligence.grace_intelligence import GraceIntelligence, ReasoningContext, ReasoningResult
 from .ide.grace_ide import GraceIDE
 from .multimodal_interface import MultimodalInterface
@@ -20,6 +19,7 @@
 
 class PanelType(Enum):
     """Types of UI panels."""
+    # Core
     CHAT = "chat"
     TRADING = "trading"
     SALES = "sales"
@@ -29,16 +29,15 @@
     TASK_MANAGER = "task_manager"
     IDE = "ide"
     DASHBOARD = "dashboard"
-<<<<<<< HEAD
+    # Enhanced features
     KNOWLEDGE_BASE = "knowledge_base"
     TASK_BOX = "task_box"
     COLLABORATION = "collaboration"
     LIBRARY_ACCESS = "library_access"
-=======
+    # Multimodal
     SCREEN_SHARE = "screen_share"
     RECORDING = "recording"
     VOICE_CONTROL = "voice_control"
->>>>>>> 38ad85c5
 
 
 class NotificationPriority(Enum):
@@ -93,7 +92,7 @@
     """Fragment stored in memory."""
     fragment_id: str
     content: str
-    fragment_type: str  # text, code, audio, video, document
+    fragment_type: str  # text, code, audio, video, document, session
     source: str
     trust_score: float
     timestamp: str
@@ -110,6 +109,8 @@
     task_type: str  # approval, review, audit
     priority: str
     status: str = "pending"  # pending, in_progress, completed, failed
+    requester_id: Optional[str] = None
+    assignee_id: Optional[str] = None
     created_at: str = field(default_factory=lambda: datetime.utcnow().isoformat())
     updated_at: str = field(default_factory=lambda: datetime.utcnow().isoformat())
 
@@ -192,7 +193,7 @@
 class GraceUnifiedOrbInterface:
     """
     Grace Unified Orb Interface - Complete user interface system.
-    
+
     Features:
     - Persistent chat with memory
     - Dynamic panels system
@@ -203,29 +204,29 @@
     - Proactive notifications
     - Multi-modal support
     """
-    
+
     def __init__(self):
         self.version = "1.0.0"
-        
+
         # Core components
         self.grace_intelligence = GraceIntelligence()
         self.grace_ide = GraceIDE()
         self.multimodal_interface = MultimodalInterface(self)
-        
+
         # Session management
         self.active_sessions: Dict[str, OrbSession] = {}
-        
+
         # Global state
         self.memory_fragments: Dict[str, MemoryFragment] = {}
         self.governance_tasks: Dict[str, GovernanceTask] = {}
         self.notifications: Dict[str, OrbNotification] = {}
-        
-        # New enhanced features storage
+
+        # Enhanced features storage
         self.task_items: Dict[str, TaskItem] = {}
         self.knowledge_entries: Dict[str, KnowledgeEntry] = {}
         self.memory_explorer_items: Dict[str, MemoryExplorerItem] = {}
         self.collaboration_sessions: Dict[str, CollaborationSession] = {}
-        
+
         # System capabilities
         self.max_panels_per_session = 6
         self.supported_file_types = [
@@ -234,12 +235,15 @@
             "jpg", "png", "gif", "mp4", "mp3", "wav",
             "screen_recording", "audio_recording", "video_recording"
         ]
-        
+
         # Panel templates
         self.panel_templates = self._initialize_panel_templates()
-        
+
         logger.info("Grace Unified Orb Interface initialized")
 
+    # -----------------------------
+    # Panel templates
+    # -----------------------------
     def _initialize_panel_templates(self) -> Dict[str, Dict[str, Any]]:
         """Initialize panel templates for different data types."""
         return {
@@ -273,7 +277,6 @@
                 "components": ["pending_approvals", "audit_trail", "policies"],
                 "refresh_interval": 15
             },
-<<<<<<< HEAD
             "knowledge_base_panel": {
                 "title": "Knowledge Base & Library Access",
                 "default_size": {"width": 600, "height": 500},
@@ -296,7 +299,8 @@
                 "title": "Memory Explorer",
                 "default_size": {"width": 500, "height": 700},
                 "components": ["file_tree", "content_viewer", "editor", "metadata_panel"],
-=======
+                "refresh_interval": 0
+            },
             "screen_share_panel": {
                 "title": "Screen Share",
                 "default_size": {"width": 800, "height": 600},
@@ -313,17 +317,17 @@
                 "title": "Voice Control",
                 "default_size": {"width": 400, "height": 300},
                 "components": ["voice_settings", "speech_recognition", "tts_controls"],
->>>>>>> 38ad85c5
                 "refresh_interval": 0
             }
         }
 
+    # -----------------------------
     # Session Management
-    
+    # -----------------------------
     async def create_session(self, user_id: str, preferences: Optional[Dict[str, Any]] = None) -> str:
         """Create a new orb session."""
         session_id = f"session_{uuid.uuid4().hex[:8]}"
-        
+
         session = OrbSession(
             session_id=session_id,
             user_id=user_id,
@@ -331,8 +335,8 @@
             last_activity=datetime.utcnow().isoformat(),
             preferences=preferences or {}
         )
-        
-        # Create default chat panel
+
+        # Default chat panel
         chat_panel = UIPanel(
             panel_id=f"chat_{session_id}",
             panel_type=PanelType.CHAT,
@@ -341,13 +345,11 @@
             is_closable=False
         )
         session.active_panels.append(chat_panel)
-        
+
         self.active_sessions[session_id] = session
-        
-        # Send welcome message
-        await self.send_system_message(session_id, 
-            "Hello! I'm Grace, your AI assistant. How can I help you today?")
-        
+
+        # Welcome
+        await self.send_system_message(session_id, "Hello! I'm Grace. How can I help you today?")
         logger.info(f"Created session {session_id} for user {user_id}")
         return session_id
 
@@ -355,38 +357,31 @@
         """End an orb session."""
         if session_id not in self.active_sessions:
             return False
-        
+
         session = self.active_sessions[session_id]
-        
-        # Save session context to long-term memory
         await self._save_session_memory(session)
-        
-        # Clean up
         del self.active_sessions[session_id]
-        
         logger.info(f"Ended session {session_id}")
         return True
 
     def get_session(self, session_id: str) -> Optional[OrbSession]:
-        """Get session by ID."""
         return self.active_sessions.get(session_id)
 
     async def update_session_activity(self, session_id: str):
-        """Update last activity timestamp."""
         if session_id in self.active_sessions:
             self.active_sessions[session_id].last_activity = datetime.utcnow().isoformat()
 
-    # Chat Interface
-    
-    async def send_chat_message(self, session_id: str, content: str, attachments: Optional[List[Dict[str, Any]]] = None) -> str:
-        """Send chat message from user to Grace."""
+    # -----------------------------
+    # Chat
+    # -----------------------------
+    async def send_chat_message(self, session_id: str, content: str,
+                                attachments: Optional[List[Dict[str, Any]]] = None) -> str:
         if session_id not in self.active_sessions:
             raise ValueError(f"Session {session_id} not found")
-        
+
         session = self.active_sessions[session_id]
         message_id = f"msg_{uuid.uuid4().hex[:8]}"
-        
-        # Create user message
+
         user_message = ChatMessage(
             message_id=message_id,
             user_id=session.user_id,
@@ -395,41 +390,37 @@
             message_type="user",
             attachments=attachments or []
         )
-        
         session.chat_messages.append(user_message)
         await self.update_session_activity(session_id)
-        
-        # Process message with Grace Intelligence
+
+        # Process with Intelligence
         try:
-            reasoning_context = ReasoningContext(
+            ctx = ReasoningContext(
                 user_id=session.user_id,
                 session_id=session_id,
                 metadata={"chat_history": len(session.chat_messages)}
             )
-            
-            reasoning_result = await self.grace_intelligence.process_request(content, reasoning_context)
-            
-            # Create Grace's response message
+            result: ReasoningResult = await self.grace_intelligence.process_request(content, ctx)
+
             response_message = ChatMessage(
                 message_id=f"msg_{uuid.uuid4().hex[:8]}",
                 user_id="grace",
-                content=reasoning_result.response,
+                content=result.response,
                 timestamp=datetime.utcnow().isoformat(),
                 message_type="assistant",
                 reasoning_trace_id=f"trace_{message_id}"
             )
-            
             session.chat_messages.append(response_message)
-            
-            # Handle UI instructions
-            if reasoning_result.ui_instructions:
-                await self._process_ui_instructions(session_id, reasoning_result.ui_instructions)
-            
-            # Store reasoning trace for later inspection
-            session.context_memory[f"trace_{message_id}"] = reasoning_result.reasoning_trace
-            
+
+            # UI instructions
+            if getattr(result, "ui_instructions", None):
+                await self._process_ui_instructions(session_id, result.ui_instructions)
+
+            # Store reasoning trace
+            session.context_memory[f"trace_{message_id}"] = getattr(result, "reasoning_trace", {})
+
             return response_message.message_id
-            
+
         except Exception as e:
             logger.error(f"Error processing chat message: {e}")
             error_message = ChatMessage(
@@ -443,13 +434,11 @@
             return error_message.message_id
 
     async def send_system_message(self, session_id: str, content: str) -> str:
-        """Send system message to user."""
         if session_id not in self.active_sessions:
             raise ValueError(f"Session {session_id} not found")
-        
+
         session = self.active_sessions[session_id]
         message_id = f"msg_{uuid.uuid4().hex[:8]}"
-        
         system_message = ChatMessage(
             message_id=message_id,
             user_id="system",
@@ -457,56 +446,39 @@
             timestamp=datetime.utcnow().isoformat(),
             message_type="system"
         )
-        
         session.chat_messages.append(system_message)
         return message_id
 
     def get_chat_history(self, session_id: str, limit: Optional[int] = None) -> List[ChatMessage]:
-        """Get chat history for session."""
         if session_id not in self.active_sessions:
             return []
-        
-        messages = self.active_sessions[session_id].chat_messages
-        
-        if limit:
-            return messages[-limit:]
-        return messages
-
-    # Panel Management
-    
-    async def create_panel(self, session_id: str, panel_type: PanelType, 
-                          title: Optional[str] = None, data: Optional[Dict[str, Any]] = None,
-                          position: Optional[Dict[str, float]] = None) -> str:
-        """Create a new panel in the session."""
+        msgs = self.active_sessions[session_id].chat_messages
+        return msgs[-limit:] if limit else msgs
+
+    # -----------------------------
+    # Panels
+    # -----------------------------
+    async def create_panel(self, session_id: str, panel_type: PanelType,
+                           title: Optional[str] = None, data: Optional[Dict[str, Any]] = None,
+                           position: Optional[Dict[str, float]] = None) -> str:
         if session_id not in self.active_sessions:
             raise ValueError(f"Session {session_id} not found")
-        
+
         session = self.active_sessions[session_id]
-        
-        # Check panel limit
         if len(session.active_panels) >= self.max_panels_per_session:
             raise ValueError(f"Maximum panels ({self.max_panels_per_session}) already open")
-        
+
         panel_id = f"panel_{uuid.uuid4().hex[:8]}"
-        
-        # Get template for panel type
+
         template_key = f"{panel_type.value}_panel" if f"{panel_type.value}_panel" in self.panel_templates else "analytics_panel"
         template = self.panel_templates.get(template_key, {})
-        
-        # Set default position if not provided
+
         if not position:
-            # Calculate position to avoid overlap
             base_x = 100 + (len(session.active_panels) % 3) * 200
             base_y = 100 + (len(session.active_panels) // 3) * 200
             default_size = template.get("default_size", {"width": 400, "height": 300})
-            
-            position = {
-                "x": base_x,
-                "y": base_y,
-                "width": default_size["width"],
-                "height": default_size["height"]
-            }
-        
+            position = {"x": base_x, "y": base_y, "width": default_size["width"], "height": default_size["height"]}
+
         panel = UIPanel(
             panel_id=panel_id,
             panel_type=panel_type,
@@ -515,83 +487,63 @@
             data=data or {},
             z_index=len(session.active_panels) + 1
         )
-        
         session.active_panels.append(panel)
         await self.update_session_activity(session_id)
-        
         logger.info(f"Created {panel_type.value} panel {panel_id} in session {session_id}")
         return panel_id
 
     async def close_panel(self, session_id: str, panel_id: str) -> bool:
-        """Close a panel."""
         if session_id not in self.active_sessions:
             return False
-        
         session = self.active_sessions[session_id]
-        
-        # Find and remove panel
         for i, panel in enumerate(session.active_panels):
             if panel.panel_id == panel_id and panel.is_closable:
                 del session.active_panels[i]
                 await self.update_session_activity(session_id)
                 logger.info(f"Closed panel {panel_id} in session {session_id}")
                 return True
-        
         return False
 
     async def update_panel_data(self, session_id: str, panel_id: str, data: Dict[str, Any]) -> bool:
-        """Update panel data."""
         if session_id not in self.active_sessions:
             return False
-        
         session = self.active_sessions[session_id]
-        
         for panel in session.active_panels:
             if panel.panel_id == panel_id:
                 panel.data.update(data)
                 await self.update_session_activity(session_id)
                 return True
-        
         return False
 
     async def move_panel(self, session_id: str, panel_id: str, position: Dict[str, float]) -> bool:
-        """Move/resize a panel."""
         if session_id not in self.active_sessions:
             return False
-        
         session = self.active_sessions[session_id]
-        
         for panel in session.active_panels:
             if panel.panel_id == panel_id:
                 panel.position.update(position)
                 await self.update_session_activity(session_id)
                 return True
-        
         return False
 
     def get_panels(self, session_id: str) -> List[UIPanel]:
-        """Get all panels for session."""
         if session_id not in self.active_sessions:
             return []
-        
         return self.active_sessions[session_id].active_panels
 
-    # Memory Management
-    
-    async def upload_document(self, user_id: str, file_path: str, file_type: str, 
-                             metadata: Optional[Dict[str, Any]] = None) -> str:
+    # -----------------------------
+    # Memory
+    # -----------------------------
+    async def upload_document(self, user_id: str, file_path: str, file_type: str,
+                              metadata: Optional[Dict[str, Any]] = None) -> str:
         """Upload and process a document into memory."""
         if file_type.lower() not in self.supported_file_types:
             raise ValueError(f"Unsupported file type: {file_type}")
-        
+
         fragment_id = f"fragment_{uuid.uuid4().hex[:8]}"
-        
-        # Process document based on type
         content = await self._process_document(file_path, file_type)
-        
-        # Calculate trust score
         trust_score = self._calculate_document_trust_score(file_path, file_type, metadata)
-        
+
         fragment = MemoryFragment(
             fragment_id=fragment_id,
             content=content,
@@ -602,25 +554,22 @@
             tags=metadata.get("tags", []) if metadata else [],
             metadata=metadata or {}
         )
-        
-        # Use Grace Intelligence for document ingestion
+
+        # Ingest via Intelligence (batch hook)
         await self.grace_intelligence.ingest_batch_document(file_path, file_type)
-        
+
         self.memory_fragments[fragment_id] = fragment
         logger.info(f"Uploaded document {file_path} as fragment {fragment_id}")
-        
         return fragment_id
 
-    async def search_memory(self, session_id: str, query: str, 
-                           filters: Optional[Dict[str, Any]] = None) -> List[MemoryFragment]:
-        """Search memory fragments."""
-        # Basic search implementation
-        results = []
-        
+    async def search_memory(self, session_id: str, query: str,
+                            filters: Optional[Dict[str, Any]] = None) -> List[MemoryFragment]:
+        """Basic search over stored fragments."""
+        results: List[MemoryFragment] = []
+        q = query.lower()
+
         for fragment in self.memory_fragments.values():
-            # Simple text matching
-            if query.lower() in fragment.content.lower():
-                # Apply filters
+            if q in fragment.content.lower():
                 if filters:
                     if "fragment_type" in filters and fragment.fragment_type != filters["fragment_type"]:
                         continue
@@ -628,42 +577,33 @@
                         continue
                     if "tags" in filters and not any(tag in fragment.tags for tag in filters["tags"]):
                         continue
-                
                 results.append(fragment)
-        
-        # Sort by trust score and relevance
+
         results.sort(key=lambda f: f.trust_score, reverse=True)
-        
-        return results[:20]  # Limit results
+        return results[:20]
 
     def get_memory_stats(self) -> Dict[str, Any]:
-        """Get memory usage statistics."""
         stats = {
             "total_fragments": len(self.memory_fragments),
             "fragments_by_type": {},
             "average_trust_score": 0.0,
             "total_size": 0
         }
-        
         if self.memory_fragments:
-            trust_scores = []
-            for fragment in self.memory_fragments.values():
-                fragment_type = fragment.fragment_type
-                stats["fragments_by_type"][fragment_type] = stats["fragments_by_type"].get(fragment_type, 0) + 1
-                trust_scores.append(fragment.trust_score)
-                stats["total_size"] += len(fragment.content)
-            
-            stats["average_trust_score"] = sum(trust_scores) / len(trust_scores)
-        
+            scores = []
+            for f in self.memory_fragments.values():
+                stats["fragments_by_type"][f.fragment_type] = stats["fragments_by_type"].get(f.fragment_type, 0) + 1
+                scores.append(f.trust_score)
+                stats["total_size"] += len(f.content)
+            stats["average_trust_score"] = sum(scores) / len(scores)
         return stats
 
-    # Governance Integration
-    
+    # -----------------------------
+    # Governance
+    # -----------------------------
     async def create_governance_task(self, title: str, description: str, task_type: str,
-                                   requester_id: str, assignee_id: Optional[str] = None) -> str:
-        """Create a governance task."""
+                                     requester_id: str, assignee_id: Optional[str] = None) -> str:
         task_id = f"gov_task_{uuid.uuid4().hex[:8]}"
-        
         task = GovernanceTask(
             task_id=task_id,
             title=title,
@@ -673,10 +613,8 @@
             requester_id=requester_id,
             assignee_id=assignee_id
         )
-        
         self.governance_tasks[task_id] = task
-        
-        # Create notification for assignee
+
         if assignee_id:
             await self.create_notification(
                 user_id=assignee_id,
@@ -690,55 +628,43 @@
                     {"label": "Reject", "action": f"governance_reject:{task_id}"}
                 ]
             )
-        
         logger.info(f"Created governance task {task_id}: {title}")
         return task_id
 
     def get_governance_tasks(self, user_id: str, status_filter: Optional[str] = None) -> List[GovernanceTask]:
-        """Get governance tasks for user."""
-        tasks = []
-        
-        for task in self.governance_tasks.values():
-            if task.assignee_id == user_id or task.requester_id == user_id:
-                if not status_filter or task.status == status_filter:
-                    tasks.append(task)
-        
+        tasks: List[GovernanceTask] = []
+        for t in self.governance_tasks.values():
+            if t.assignee_id == user_id or t.requester_id == user_id:
+                if not status_filter or t.status == status_filter:
+                    tasks.append(t)
         return tasks
 
     async def update_governance_task_status(self, task_id: str, status: str, user_id: str) -> bool:
-        """Update governance task status."""
         if task_id not in self.governance_tasks:
             return False
-        
-        task = self.governance_tasks[task_id]
-        
-        # Check permissions
-        if task.assignee_id != user_id:
-            return False
-        
-        task.status = status
-        
-        # Notify requester
+        t = self.governance_tasks[task_id]
+        if t.assignee_id != user_id:
+            return False
+        t.status = status
+        t.updated_at = datetime.utcnow().isoformat()
         await self.create_notification(
-            user_id=task.requester_id,
+            user_id=t.requester_id,
             title="Task Status Updated",
-            message=f"Task '{task.title}' status changed to: {status}",
+            message=f"Task '{t.title}' status changed to: {status}",
             priority=NotificationPriority.MEDIUM
         )
-        
         return True
 
-    # Notification System
-    
+    # -----------------------------
+    # Notifications
+    # -----------------------------
     async def create_notification(self, user_id: str, title: str, message: str,
-                                priority: NotificationPriority, action_required: bool = False,
-                                actions: Optional[List[Dict[str, str]]] = None,
-                                auto_dismiss_seconds: Optional[int] = None) -> str:
-        """Create a proactive notification."""
-        notification_id = f"notif_{uuid.uuid4().hex[:8]}"
-        
-        notification = OrbNotification(
-            notification_id=notification_id,
+                                  priority: NotificationPriority, action_required: bool = False,
+                                  actions: Optional[List[Dict[str, str]]] = None,
+                                  auto_dismiss_seconds: Optional[int] = None) -> str:
+        notif_id = f"notif_{uuid.uuid4().hex[:8]}"
+        notif = OrbNotification(
+            notification_id=notif_id,
             title=title,
             message=message,
             priority=priority,
@@ -748,43 +674,30 @@
             actions=actions or [],
             auto_dismiss_seconds=auto_dismiss_seconds
         )
-        
-        self.notifications[notification_id] = notification
-        
-        logger.info(f"Created notification {notification_id} for user {user_id}: {title}")
-        return notification_id
+        self.notifications[notif_id] = notif
+        logger.info(f"Created notification {notif_id} for user {user_id}: {title}")
+        return notif_id
 
     def get_notifications(self, user_id: str, unread_only: bool = True) -> List[OrbNotification]:
-        """Get notifications for user."""
-        user_notifications = []
-        
-        for notification in self.notifications.values():
-            if notification.user_id == user_id:
-                user_notifications.append(notification)
-        
-        # Sort by priority and timestamp
-        user_notifications.sort(key=lambda n: (n.priority.value, n.timestamp), reverse=True)
-        
-        return user_notifications
+        # (unread tracking not implemented; returning all for the user)
+        items = [n for n in self.notifications.values() if n.user_id == user_id]
+        items.sort(key=lambda n: (n.priority.value, n.timestamp), reverse=True)
+        return items
 
     async def dismiss_notification(self, notification_id: str, user_id: str) -> bool:
-        """Dismiss a notification."""
         if notification_id not in self.notifications:
             return False
-        
-        notification = self.notifications[notification_id]
-        
-        if notification.user_id != user_id:
-            return False
-        
+        notif = self.notifications[notification_id]
+        if notif.user_id != user_id:
+            return False
         del self.notifications[notification_id]
         return True
 
-    # IDE Integration
-    
+    # -----------------------------
+    # IDE
+    # -----------------------------
     async def open_ide_panel(self, session_id: str, flow_id: Optional[str] = None) -> str:
-        """Open IDE panel in session."""
-        panel_id = await self.create_panel(
+        return await self.create_panel(
             session_id=session_id,
             panel_type=PanelType.IDE,
             title="Grace IDE",
@@ -794,29 +707,25 @@
                 "block_registry": self.grace_ide.get_block_registry()
             }
         )
-        
-        return panel_id
 
     def get_ide_instance(self) -> GraceIDE:
-        """Get the IDE instance for direct access."""
         return self.grace_ide
 
-    # Utility Methods
-    
+    # -----------------------------
+    # UI Helpers
+    # -----------------------------
     async def _process_ui_instructions(self, session_id: str, ui_instructions: Dict[str, Any]):
-        """Process UI instructions from Grace Intelligence."""
         if "panels" in ui_instructions:
             for panel_config in ui_instructions["panels"]:
                 panel_type_str = panel_config.get("type", "analytics")
-                
-                # Map string to enum
+                # Basic mapping; extend as needed
                 panel_type = {
                     "trading_panel": PanelType.TRADING,
                     "sales_panel": PanelType.SALES,
                     "chart_panel": PanelType.ANALYTICS,
                     "analytics_panel": PanelType.ANALYTICS
                 }.get(panel_type_str, PanelType.ANALYTICS)
-                
+
                 await self.create_panel(
                     session_id=session_id,
                     panel_type=panel_type,
@@ -825,42 +734,32 @@
                 )
 
     async def _process_document(self, file_path: str, file_type: str) -> str:
-        """Process document content based on type."""
-        # Simplified document processing
+        """Very simple document processing; replace with your real ingestion."""
         if file_type.lower() in ["txt", "md"]:
             try:
-                with open(file_path, 'r', encoding='utf-8') as f:
+                with open(file_path, "r", encoding="utf-8") as f:
                     return f.read()
-            except:
-                return f"Error reading file: {file_path}"
-        else:
-            return f"Binary file: {file_path} ({file_type})"
-
-    def _calculate_document_trust_score(self, file_path: str, file_type: str, metadata: Optional[Dict[str, Any]]) -> float:
-        """Calculate trust score for uploaded document."""
-        base_score = 0.8
-        
-        # Adjust based on file type
+            except Exception as e:
+                return f"Error reading file: {file_path} ({e})"
+        return f"Binary file: {file_path} ({file_type})"
+
+    def _calculate_document_trust_score(self, file_path: str, file_type: str,
+                                        metadata: Optional[Dict[str, Any]]) -> float:
+        base = 0.8
         if file_type.lower() in ["pdf", "doc", "docx"]:
-            base_score += 0.1
-        
-        # Adjust based on metadata
-        if metadata and "verified" in metadata and metadata["verified"]:
-            base_score += 0.1
-        
-        return min(base_score, 1.0)
+            base += 0.1
+        if metadata and metadata.get("verified"):
+            base += 0.1
+        return min(base, 1.0)
 
     async def _save_session_memory(self, session: OrbSession):
-        """Save session context to long-term memory."""
-        # Create session memory fragment
         session_data = {
             "user_id": session.user_id,
-            "duration": "session_duration",  # Would calculate actual duration
+            "duration": "session_duration",  # TODO: compute actual duration
             "message_count": len(session.chat_messages),
-            "panels_used": [panel.panel_type.value for panel in session.active_panels],
-            "key_topics": []  # Would extract from chat
+            "panels_used": [p.panel_type.value for p in session.active_panels],
+            "key_topics": []  # TODO: extract key topics
         }
-        
         fragment_id = f"session_{session.session_id}"
         fragment = MemoryFragment(
             fragment_id=fragment_id,
@@ -872,11 +771,12 @@
             tags=["session", session.user_id],
             metadata=session_data
         )
-        
         self.memory_fragments[fragment_id] = fragment
 
+    # -----------------------------
+    # Stats
+    # -----------------------------
     def get_orb_stats(self) -> Dict[str, Any]:
-        """Get comprehensive orb interface statistics."""
         return {
             "sessions": {
                 "active": len(self.active_sessions),
@@ -891,8 +791,8 @@
             "notifications": {
                 "total": len(self.notifications),
                 "by_priority": {
-                    priority.value: len([n for n in self.notifications.values() if n.priority == priority])
-                    for priority in NotificationPriority
+                    p.value: len([n for n in self.notifications.values() if n.priority == p])
+                    for p in NotificationPriority
                 }
             },
             "ide": self.grace_ide.get_stats(),
@@ -901,25 +801,24 @@
                 "domain_pods": len(self.grace_intelligence.domain_pods),
                 "models_available": len(self.grace_intelligence.model_registry)
             },
-<<<<<<< HEAD
             "enhanced_features": {
                 "task_items": len(self.task_items),
                 "knowledge_entries": len(self.knowledge_entries),
                 "memory_explorer_items": len(self.memory_explorer_items),
                 "collaboration_sessions": len(self.collaboration_sessions)
-            }
+            },
+            "multimodal": self.multimodal_interface.get_stats()
         }
 
+    # -----------------------------
     # Enhanced Features Methods
-    
+    # -----------------------------
     # Knowledge Base & Library Access
-    async def create_knowledge_entry(self, title: str, content: str, source: str, 
-                                   domain: str, trust_score: float, 
-                                   relevance_tags: List[str] = None,
-                                   related_libraries: List[str] = None) -> str:
-        """Create a new knowledge base entry with library access."""
+    async def create_knowledge_entry(self, title: str, content: str, source: str,
+                                     domain: str, trust_score: float,
+                                     relevance_tags: Optional[List[str]] = None,
+                                     related_libraries: Optional[List[str]] = None) -> str:
         entry_id = f"knowledge_{uuid.uuid4().hex[:8]}"
-        
         entry = KnowledgeEntry(
             entry_id=entry_id,
             title=title,
@@ -932,40 +831,30 @@
             last_accessed=datetime.utcnow().isoformat(),
             related_libraries=related_libraries or []
         )
-        
         self.knowledge_entries[entry_id] = entry
         logger.info(f"Created knowledge entry {entry_id}: {title}")
         return entry_id
 
-    async def search_knowledge_base(self, query: str, domain: str = None, 
-                                  min_trust_score: float = 0.0) -> List[KnowledgeEntry]:
-        """Search knowledge base entries."""
-        results = []
-        query_lower = query.lower()
-        
-        for entry in self.knowledge_entries.values():
-            if domain and entry.domain != domain:
+    async def search_knowledge_base(self, query: str, domain: Optional[str] = None,
+                                    min_trust_score: float = 0.0) -> List[KnowledgeEntry]:
+        results: List[KnowledgeEntry] = []
+        q = query.lower()
+        for e in self.knowledge_entries.values():
+            if domain and e.domain != domain:
                 continue
-            if entry.trust_score < min_trust_score:
+            if e.trust_score < min_trust_score:
                 continue
-                
-            # Simple search in title, content, and tags
-            if (query_lower in entry.title.lower() or 
-                query_lower in entry.content.lower() or 
-                any(query_lower in tag.lower() for tag in entry.relevance_tags)):
-                
-                # Update access count
-                entry.access_count += 1
-                entry.last_accessed = datetime.utcnow().isoformat()
-                results.append(entry)
-        
-        # Sort by trust score and access count
+            if (q in e.title.lower()
+                or q in e.content.lower()
+                or any(q in tag.lower() for tag in e.relevance_tags)):
+                e.access_count += 1
+                e.last_accessed = datetime.utcnow().isoformat()
+                results.append(e)
         results.sort(key=lambda x: (x.trust_score, x.access_count), reverse=True)
         return results
 
     async def access_library_data(self, library_name: str, topic: str) -> Dict[str, Any]:
-        """Access library data for a specific topic (simulation)."""
-        # This would integrate with actual library APIs in production
+        # Placeholder; integrate real library clients here
         return {
             "library": library_name,
             "topic": topic,
@@ -975,12 +864,10 @@
             "references": [f"{library_name} documentation", f"{library_name} examples"]
         }
 
-    # Task Box Management  
-    async def create_task_item(self, title: str, description: str, priority: str = "medium",
-                             assigned_to: str = "grace") -> str:
-        """Create a new task item."""
+    # Task Box
+    async def create_task_item(self, title: str, description: str,
+                               priority: str = "medium", assigned_to: str = "grace") -> str:
         task_id = f"task_{uuid.uuid4().hex[:8]}"
-        
         task = TaskItem(
             task_id=task_id,
             title=title,
@@ -991,50 +878,39 @@
             created_at=datetime.utcnow().isoformat(),
             updated_at=datetime.utcnow().isoformat()
         )
-        
         self.task_items[task_id] = task
         logger.info(f"Created task {task_id}: {title}")
         return task_id
 
-    async def update_task_status(self, task_id: str, status: str, progress: float = None) -> bool:
-        """Update task status and progress."""
+    async def update_task_status(self, task_id: str, status: str, progress: Optional[float] = None) -> bool:
         if task_id not in self.task_items:
             return False
-        
-        task = self.task_items[task_id]
-        task.status = status
-        task.updated_at = datetime.utcnow().isoformat()
-        
+        t = self.task_items[task_id]
+        t.status = status
+        t.updated_at = datetime.utcnow().isoformat()
         if progress is not None:
-            task.progress = min(1.0, max(0.0, progress))
-        
+            t.progress = min(1.0, max(0.0, progress))
         logger.info(f"Updated task {task_id} status to {status}")
         return True
 
     async def merge_task_data(self, task_id: str, data: Dict[str, Any]) -> bool:
-        """Merge relevant information into task's related data."""
         if task_id not in self.task_items:
             return False
-        
-        task = self.task_items[task_id]
-        task.related_data.update(data)
-        task.updated_at = datetime.utcnow().isoformat()
-        
+        t = self.task_items[task_id]
+        t.related_data.update(data)
+        t.updated_at = datetime.utcnow().isoformat()
         logger.info(f"Merged data into task {task_id}")
         return True
 
-    def get_tasks_by_status(self, status: str = None) -> List[TaskItem]:
-        """Get tasks filtered by status."""
+    def get_tasks_by_status(self, status: Optional[str] = None) -> List[TaskItem]:
         if status:
-            return [task for task in self.task_items.values() if task.status == status]
+            return [t for t in self.task_items.values() if t.status == status]
         return list(self.task_items.values())
 
-    # Memory Explorer (File System-like)
-    async def create_memory_item(self, name: str, item_type: str, content: str = None,
-                               parent_id: str = None, is_editable: bool = True) -> str:
-        """Create a new memory explorer item."""
+    # Memory Explorer
+    async def create_memory_item(self, name: str, item_type: str, content: Optional[str] = None,
+                                 parent_id: Optional[str] = None, is_editable: bool = True) -> str:
         item_id = f"mem_{uuid.uuid4().hex[:8]}"
-        
         item = MemoryExplorerItem(
             item_id=item_id,
             name=name,
@@ -1043,88 +919,66 @@
             parent_id=parent_id,
             is_editable=is_editable
         )
-        
-        # Add to parent's children if parent exists
         if parent_id and parent_id in self.memory_explorer_items:
             parent = self.memory_explorer_items[parent_id]
             if item_id not in parent.children:
                 parent.children.append(item_id)
-        
         self.memory_explorer_items[item_id] = item
         logger.info(f"Created memory item {item_id}: {name}")
         return item_id
 
     async def update_memory_item_content(self, item_id: str, content: str) -> bool:
-        """Update memory item content."""
         if item_id not in self.memory_explorer_items:
             return False
-        
         item = self.memory_explorer_items[item_id]
         if not item.is_editable:
             return False
-        
         item.content = content
         item.modified_at = datetime.utcnow().isoformat()
-        
         logger.info(f"Updated memory item {item_id} content")
         return True
 
-    def get_memory_tree(self, parent_id: str = None) -> List[MemoryExplorerItem]:
-        """Get memory items in tree structure."""
+    def get_memory_tree(self, parent_id: Optional[str] = None) -> List[MemoryExplorerItem]:
         if parent_id:
-            return [item for item in self.memory_explorer_items.values() 
-                   if item.parent_id == parent_id]
-        else:
-            # Return root items (no parent)
-            return [item for item in self.memory_explorer_items.values() 
-                   if item.parent_id is None]
-
-    # Collaboration System
+            return [i for i in self.memory_explorer_items.values() if i.parent_id == parent_id]
+        return [i for i in self.memory_explorer_items.values() if i.parent_id is None]
+
+    # Collaboration
     async def create_collaboration_session(self, topic: str, participants: List[str]) -> str:
-        """Create a new collaboration session."""
-        session_id = f"collab_{uuid.uuid4().hex[:8]}"
-        
-        session = CollaborationSession(
-            session_id=session_id,
+        collab_id = f"collab_{uuid.uuid4().hex[:8]}"
+        sess = CollaborationSession(
+            session_id=collab_id,
             topic=topic,
             participants=participants,
             status="active"
         )
-        
-        self.collaboration_sessions[session_id] = session
-        logger.info(f"Created collaboration session {session_id}: {topic}")
-        return session_id
-
-    async def add_discussion_point(self, session_id: str, author: str, 
-                                 point: str, point_type: str = "discussion") -> bool:
-        """Add a discussion point to collaboration session."""
+        self.collaboration_sessions[collab_id] = sess
+        logger.info(f"Created collaboration session {collab_id}: {topic}")
+        return collab_id
+
+    async def add_discussion_point(self, session_id: str, author: str,
+                                   point: str, point_type: str = "discussion") -> bool:
         if session_id not in self.collaboration_sessions:
             return False
-        
-        session = self.collaboration_sessions[session_id]
-        discussion_point = {
+        sess = self.collaboration_sessions[session_id]
+        sess.discussion_points.append({
             "id": f"point_{uuid.uuid4().hex[:6]}",
             "author": author,
             "point": point,
             "type": point_type,
             "timestamp": datetime.utcnow().isoformat(),
             "responses": []
-        }
-        
-        session.discussion_points.append(discussion_point)
-        session.updated_at = datetime.utcnow().isoformat()
-        
+        })
+        sess.updated_at = datetime.utcnow().isoformat()
         logger.info(f"Added discussion point to session {session_id}")
         return True
 
-    async def add_action_item(self, session_id: str, title: str, description: str, 
-                            assigned_to: str, priority: str = "medium") -> bool:
-        """Add an action item to collaboration session."""
+    async def add_action_item(self, session_id: str, title: str, description: str,
+                              assigned_to: str, priority: str = "medium") -> bool:
         if session_id not in self.collaboration_sessions:
             return False
-        
-        session = self.collaboration_sessions[session_id]
-        action_item = {
+        sess = self.collaboration_sessions[session_id]
+        sess.action_items.append({
             "id": f"action_{uuid.uuid4().hex[:6]}",
             "title": title,
             "description": description,
@@ -1132,30 +986,25 @@
             "priority": priority,
             "status": "pending",
             "created_at": datetime.utcnow().isoformat()
-        }
-        
-        session.action_items.append(action_item)
-        session.updated_at = datetime.utcnow().isoformat()
-        
+        })
+        sess.updated_at = datetime.utcnow().isoformat()
         logger.info(f"Added action item to session {session_id}")
         return True
 
-    # Panel Management for New Features
+    # Panels for enhanced features
     async def open_knowledge_base_panel(self, session_id: str) -> str:
-        """Open knowledge base panel."""
         return await self.create_panel(
             session_id=session_id,
             panel_type=PanelType.KNOWLEDGE_BASE,
             title="Knowledge Base & Library Access",
             data={
                 "total_entries": len(self.knowledge_entries),
-                "domains": list(set(entry.domain for entry in self.knowledge_entries.values())),
+                "domains": list({e.domain for e in self.knowledge_entries.values()}),
                 "recent_searches": []
             }
         )
 
     async def open_task_box_panel(self, session_id: str) -> str:
-        """Open task box panel."""
         return await self.create_panel(
             session_id=session_id,
             panel_type=PanelType.TASK_BOX,
@@ -1168,84 +1017,66 @@
             }
         )
 
-    async def open_collaboration_panel(self, session_id: str, collab_session_id: str = None) -> str:
-        """Open collaboration panel."""
+    async def open_collaboration_panel(self, session_id: str, collab_session_id: Optional[str] = None) -> str:
+        discussion_count = 0
+        if collab_session_id and collab_session_id in self.collaboration_sessions:
+            discussion_count = len(self.collaboration_sessions[collab_session_id].discussion_points)
         return await self.create_panel(
             session_id=session_id,
             panel_type=PanelType.COLLABORATION,
             title="Collaboration Hub",
             data={
                 "collaboration_session_id": collab_session_id,
-                "active_sessions": len([s for s in self.collaboration_sessions.values() 
-                                     if s.status == "active"]),
-                "discussion_points": 0 if not collab_session_id else 
-                    len(self.collaboration_sessions.get(collab_session_id, CollaborationSession("", "", [], "")).discussion_points)
+                "active_sessions": len([s for s in self.collaboration_sessions.values() if s.status == "active"]),
+                "discussion_points": discussion_count
             }
         )
 
     async def open_memory_explorer_panel(self, session_id: str) -> str:
-        """Open memory explorer panel."""
         return await self.create_panel(
             session_id=session_id,
             panel_type=PanelType.MEMORY,
             title="Memory Explorer",
             data={
                 "total_items": len(self.memory_explorer_items),
-                "folder_count": len([item for item in self.memory_explorer_items.values() 
-                                   if item.item_type == "folder"]),
-                "file_count": len([item for item in self.memory_explorer_items.values() 
-                                 if item.item_type == "file"]),
+                "folder_count": len([i for i in self.memory_explorer_items.values() if i.item_type == "folder"]),
+                "file_count": len([i for i in self.memory_explorer_items.values() if i.item_type == "file"]),
                 "root_items": self.get_memory_tree()
             }
         )
-=======
-            "multimodal": self.multimodal_interface.get_stats()
-        }
-
-    # Multimodal Interface Methods
-    
+
+    # -----------------------------
+    # Multimodal Methods
+    # -----------------------------
     async def start_screen_share(self, user_id: str, quality_settings: Optional[Dict[str, Any]] = None) -> str:
-        """Start screen sharing session."""
         return await self.multimodal_interface.start_screen_share(user_id, quality_settings)
-    
+
     async def stop_screen_share(self, session_id: str) -> bool:
-        """Stop screen sharing session."""
         return await self.multimodal_interface.stop_screen_share(session_id)
-    
-    async def start_recording(self, user_id: str, media_type: str, 
-                            metadata: Optional[Dict[str, Any]] = None) -> str:
-        """Start recording (audio, video, or screen)."""
+
+    async def start_recording(self, user_id: str, media_type: str,
+                              metadata: Optional[Dict[str, Any]] = None) -> str:
         from .multimodal_interface import MediaType
-        
-        # Convert string to MediaType enum
         media_type_enum = MediaType(media_type.lower())
         return await self.multimodal_interface.start_recording(user_id, media_type_enum, metadata)
-    
+
     async def stop_recording(self, session_id: str) -> Dict[str, Any]:
-        """Stop recording and return session info."""
         return await self.multimodal_interface.stop_recording(session_id)
-    
+
     async def set_voice_settings(self, user_id: str, settings: Dict[str, Any]):
-        """Set voice input/output settings for user."""
         await self.multimodal_interface.set_voice_settings(user_id, settings)
-    
+
     async def toggle_voice(self, user_id: str, enable: bool) -> bool:
-        """Toggle voice input/output for user."""
         return await self.multimodal_interface.toggle_voice(user_id, enable)
-    
+
     async def queue_background_task(self, task_type: str, metadata: Dict[str, Any]) -> str:
-        """Queue a background processing task."""
         return await self.multimodal_interface.queue_background_task(task_type, metadata)
-    
+
     def get_active_media_sessions(self, user_id: Optional[str] = None) -> List[Dict[str, Any]]:
-        """Get active media sessions."""
         return self.multimodal_interface.get_active_sessions(user_id)
-    
+
     def get_background_task_status(self, task_id: str) -> Optional[Dict[str, Any]]:
-        """Get status of background task."""
         return self.multimodal_interface.get_background_task_status(task_id)
-    
+
     def get_voice_settings(self, user_id: str) -> Dict[str, Any]:
-        """Get voice settings for user."""
-        return self.multimodal_interface.get_voice_settings(user_id)
->>>>>>> 38ad85c5
+        return self.multimodal_interface.get_voice_settings(user_id)