"""
Grace Unified Orb Interface - FastAPI Service
Complete REST API and WebSocket endpoints for the Grace Orb Interface.
"""
import asyncio
import logging
from datetime import datetime
from typing import Dict, List, Optional, Any, Union

from fastapi import FastAPI, HTTPException, WebSocket, WebSocketDisconnect, UploadFile, File, BackgroundTasks
from fastapi.middleware.cors import CORSMiddleware
from pydantic import BaseModel

from .orb_interface import GraceUnifiedOrbInterface, PanelType, NotificationPriority
from .ide.grace_ide import BlockType

logger = logging.getLogger(__name__)

# Pydantic models for API
class SessionCreateRequest(BaseModel):
    user_id: str
    preferences: Optional[Dict[str, Any]] = None

class ChatMessageRequest(BaseModel):
    session_id: str
    content: str
    attachments: Optional[List[Dict[str, Any]]] = None

class PanelCreateRequest(BaseModel):
    session_id: str
    panel_type: str
    title: Optional[str] = None
    data: Optional[Dict[str, Any]] = None
    position: Optional[Dict[str, float]] = None

class PanelUpdateRequest(BaseModel):
    session_id: str
    panel_id: str
    data: Dict[str, Any]

class MemorySearchRequest(BaseModel):
    session_id: str
    query: str
    filters: Optional[Dict[str, Any]] = None

class GovernanceTaskRequest(BaseModel):
    title: str
    description: str
    task_type: str
    requester_id: str
    assignee_id: Optional[str] = None

class NotificationRequest(BaseModel):
    user_id: str
    title: str
    message: str
    priority: str
    action_required: bool = False
    actions: Optional[List[Dict[str, str]]] = None
    auto_dismiss_seconds: Optional[int] = None

class IDEFlowRequest(BaseModel):
    name: str
    description: str
    creator_id: str
    template_id: Optional[str] = None

class IDEBlockRequest(BaseModel):
    flow_id: str
    block_type_id: str
    position: Dict[str, float]
    name: Optional[str] = None
    configuration: Optional[Dict[str, Any]] = None

<<<<<<< HEAD
# Enhanced Features Request Models
class KnowledgeEntryRequest(BaseModel):
    title: str
    content: str
    source: str
    domain: str
    trust_score: float
    relevance_tags: Optional[List[str]] = None
    related_libraries: Optional[List[str]] = None

class KnowledgeSearchRequest(BaseModel):
    query: str
    domain: Optional[str] = None
    min_trust_score: float = 0.0

class TaskItemRequest(BaseModel):
    title: str
    description: str
    priority: str = "medium"
    assigned_to: str = "grace"

class TaskUpdateRequest(BaseModel):
    task_id: str
    status: str
    progress: Optional[float] = None

class TaskDataMergeRequest(BaseModel):
    task_id: str
    data: Dict[str, Any]

class MemoryItemRequest(BaseModel):
    name: str
    item_type: str
    content: Optional[str] = None
    parent_id: Optional[str] = None
    is_editable: bool = True

class MemoryItemUpdateRequest(BaseModel):
    item_id: str
    content: str

class CollaborationSessionRequest(BaseModel):
    topic: str
    participants: List[str]

class DiscussionPointRequest(BaseModel):
    session_id: str
    author: str
    point: str
    point_type: str = "discussion"

class ActionItemRequest(BaseModel):
    session_id: str
    title: str
    description: str
    assigned_to: str
    priority: str = "medium"
=======
class ScreenShareRequest(BaseModel):
    user_id: str
    quality_settings: Optional[Dict[str, Any]] = None

class RecordingRequest(BaseModel):
    user_id: str
    media_type: str  # "screen_recording", "audio_recording", "video_recording"
    metadata: Optional[Dict[str, Any]] = None

class VoiceSettingsRequest(BaseModel):
    user_id: str
    settings: Dict[str, Any]

class BackgroundTaskRequest(BaseModel):
    task_type: str
    metadata: Dict[str, Any]
>>>>>>> c6100284

# Global orb interface instance
orb_interface = GraceUnifiedOrbInterface()

# FastAPI app
app = FastAPI(
    title="Grace Unified Orb Interface",
    description="Complete interface for Grace AI system with chat, panels, IDE, and governance",
    version="1.0.0"
)

# Add CORS middleware
app.add_middleware(
    CORSMiddleware,
    allow_origins=["*"],
    allow_credentials=True,
    allow_methods=["*"],
    allow_headers=["*"],
)

# WebSocket connections
ws_connections: Dict[str, WebSocket] = {}

# API Endpoints

@app.get("/")
async def root():
    """Root endpoint with API information."""
    return {
        "service": "Grace Unified Orb Interface",
        "version": "1.0.0",
        "description": "Complete AI interface with chat, panels, IDE, memory, and governance",
        "endpoints": {
            "sessions": "/api/orb/v1/sessions/",
            "chat": "/api/orb/v1/chat/",
            "panels": "/api/orb/v1/panels/",
            "memory": "/api/orb/v1/memory/",
            "governance": "/api/orb/v1/governance/",
            "notifications": "/api/orb/v1/notifications/",
            "ide": "/api/orb/v1/ide/",
            "multimodal": {
                "screen_share": "/api/orb/v1/multimodal/screen-share/",
                "recording": "/api/orb/v1/multimodal/recording/",
                "voice": "/api/orb/v1/multimodal/voice/",
                "background_tasks": "/api/orb/v1/multimodal/tasks/"
            },
            "websocket": "/ws/{session_id}",
            "stats": "/api/orb/v1/stats"
        }
    }

@app.get("/health")
async def health_check():
    """Health check endpoint."""
    return {
        "status": "healthy",
        "timestamp": datetime.utcnow().isoformat(),
        "version": "1.0.0"
    }

# Session Management

@app.post("/api/orb/v1/sessions/create")
async def create_session(request: SessionCreateRequest):
    """Create a new orb session."""
    try:
        session_id = await orb_interface.create_session(request.user_id, request.preferences)
        return {"session_id": session_id, "status": "created"}
    except Exception as e:
        raise HTTPException(status_code=500, detail=str(e))

@app.delete("/api/orb/v1/sessions/{session_id}")
async def end_session(session_id: str):
    """End an orb session."""
    success = await orb_interface.end_session(session_id)
    if not success:
        raise HTTPException(status_code=404, detail="Session not found")
    return {"status": "ended"}

@app.get("/api/orb/v1/sessions/{session_id}")
async def get_session(session_id: str):
    """Get session information."""
    session = orb_interface.get_session(session_id)
    if not session:
        raise HTTPException(status_code=404, detail="Session not found")
    
    return {
        "session_id": session.session_id,
        "user_id": session.user_id,
        "start_time": session.start_time,
        "last_activity": session.last_activity,
        "message_count": len(session.chat_messages),
        "active_panels": len(session.active_panels)
    }

# Chat Interface

@app.post("/api/orb/v1/chat/message")
async def send_chat_message(request: ChatMessageRequest):
    """Send a chat message."""
    try:
        message_id = await orb_interface.send_chat_message(
            request.session_id, 
            request.content, 
            request.attachments
        )
        return {"message_id": message_id, "status": "sent"}
    except ValueError as e:
        raise HTTPException(status_code=404, detail=str(e))
    except Exception as e:
        raise HTTPException(status_code=500, detail=str(e))

@app.get("/api/orb/v1/chat/{session_id}/history")
async def get_chat_history(session_id: str, limit: Optional[int] = None):
    """Get chat history for session."""
    messages = orb_interface.get_chat_history(session_id, limit)
    return {
        "session_id": session_id,
        "messages": [
            {
                "message_id": msg.message_id,
                "user_id": msg.user_id,
                "content": msg.content,
                "timestamp": msg.timestamp,
                "message_type": msg.message_type,
                "attachments": msg.attachments
            }
            for msg in messages
        ]
    }

# Panel Management

@app.post("/api/orb/v1/panels/create")
async def create_panel(request: PanelCreateRequest):
    """Create a new panel."""
    try:
        # Convert string to PanelType enum
        panel_type = PanelType(request.panel_type.lower())
        
        panel_id = await orb_interface.create_panel(
            request.session_id,
            panel_type,
            request.title,
            request.data,
            request.position
        )
        return {"panel_id": panel_id, "status": "created"}
    except ValueError as e:
        if "not found" in str(e):
            raise HTTPException(status_code=404, detail=str(e))
        else:
            raise HTTPException(status_code=400, detail=str(e))
    except Exception as e:
        raise HTTPException(status_code=500, detail=str(e))

@app.delete("/api/orb/v1/panels/{session_id}/{panel_id}")
async def close_panel(session_id: str, panel_id: str):
    """Close a panel."""
    success = await orb_interface.close_panel(session_id, panel_id)
    if not success:
        raise HTTPException(status_code=404, detail="Panel not found or not closable")
    return {"status": "closed"}

@app.put("/api/orb/v1/panels/update")
async def update_panel_data(request: PanelUpdateRequest):
    """Update panel data."""
    success = await orb_interface.update_panel_data(
        request.session_id, 
        request.panel_id, 
        request.data
    )
    if not success:
        raise HTTPException(status_code=404, detail="Panel not found")
    return {"status": "updated"}

@app.get("/api/orb/v1/panels/{session_id}")
async def get_panels(session_id: str):
    """Get all panels for session."""
    panels = orb_interface.get_panels(session_id)
    return {
        "session_id": session_id,
        "panels": [
            {
                "panel_id": panel.panel_id,
                "panel_type": panel.panel_type.value,
                "title": panel.title,
                "position": panel.position,
                "data": panel.data,
                "is_closable": panel.is_closable,
                "is_minimized": panel.is_minimized
            }
            for panel in panels
        ]
    }

# Memory Management

@app.post("/api/orb/v1/memory/upload")
async def upload_document(file: UploadFile = File(...), user_id: str = "default"):
    """Upload a document to memory."""
    try:
        # Save uploaded file temporarily
        import tempfile
        import os
        
        with tempfile.NamedTemporaryFile(delete=False, suffix=f".{file.filename.split('.')[-1]}") as temp_file:
            content = await file.read()
            temp_file.write(content)
            temp_file_path = temp_file.name
        
        try:
            # Get file type from filename
            file_type = file.filename.split('.')[-1].lower()
            
            fragment_id = await orb_interface.upload_document(
                user_id=user_id,
                file_path=temp_file_path,
                file_type=file_type,
                metadata={"original_filename": file.filename, "size": len(content)}
            )
            
            return {
                "fragment_id": fragment_id,
                "filename": file.filename,
                "file_type": file_type,
                "size": len(content),
                "status": "uploaded"
            }
        finally:
            # Clean up temp file
            os.unlink(temp_file_path)
            
    except Exception as e:
        raise HTTPException(status_code=500, detail=str(e))

@app.post("/api/orb/v1/memory/search")
async def search_memory(request: MemorySearchRequest):
    """Search memory fragments."""
    try:
        results = await orb_interface.search_memory(
            request.session_id,
            request.query,
            request.filters
        )
        
        return {
            "query": request.query,
            "results": [
                {
                    "fragment_id": fragment.fragment_id,
                    "content": fragment.content[:200] + "..." if len(fragment.content) > 200 else fragment.content,
                    "fragment_type": fragment.fragment_type,
                    "source": fragment.source,
                    "trust_score": fragment.trust_score,
                    "timestamp": fragment.timestamp,
                    "tags": fragment.tags
                }
                for fragment in results
            ]
        }
    except Exception as e:
        raise HTTPException(status_code=500, detail=str(e))

@app.get("/api/orb/v1/memory/stats")
async def get_memory_stats():
    """Get memory usage statistics."""
    return orb_interface.get_memory_stats()

# Governance

@app.post("/api/orb/v1/governance/tasks")
async def create_governance_task(request: GovernanceTaskRequest):
    """Create a governance task."""
    try:
        task_id = await orb_interface.create_governance_task(
            request.title,
            request.description,
            request.task_type,
            request.requester_id,
            request.assignee_id
        )
        return {"task_id": task_id, "status": "created"}
    except Exception as e:
        raise HTTPException(status_code=500, detail=str(e))

@app.get("/api/orb/v1/governance/tasks/{user_id}")
async def get_governance_tasks(user_id: str, status_filter: Optional[str] = None):
    """Get governance tasks for user."""
    tasks = orb_interface.get_governance_tasks(user_id, status_filter)
    return {
        "user_id": user_id,
        "tasks": [
            {
                "task_id": task.task_id,
                "title": task.title,
                "description": task.description,
                "task_type": task.task_type,
                "priority": task.priority,
                "status": task.status,
                "requester_id": task.requester_id,
                "assignee_id": task.assignee_id
            }
            for task in tasks
        ]
    }

@app.put("/api/orb/v1/governance/tasks/{task_id}/status")
async def update_governance_task_status(task_id: str, status: str, user_id: str):
    """Update governance task status."""
    success = await orb_interface.update_governance_task_status(task_id, status, user_id)
    if not success:
        raise HTTPException(status_code=404, detail="Task not found or permission denied")
    return {"status": "updated"}

# Notifications

@app.post("/api/orb/v1/notifications")
async def create_notification(request: NotificationRequest):
    """Create a notification."""
    try:
        priority = NotificationPriority(request.priority.lower())
        
        notification_id = await orb_interface.create_notification(
            request.user_id,
            request.title,
            request.message,
            priority,
            request.action_required,
            request.actions,
            request.auto_dismiss_seconds
        )
        return {"notification_id": notification_id, "status": "created"}
    except Exception as e:
        raise HTTPException(status_code=500, detail=str(e))

@app.get("/api/orb/v1/notifications/{user_id}")
async def get_notifications(user_id: str, unread_only: bool = True):
    """Get notifications for user."""
    notifications = orb_interface.get_notifications(user_id, unread_only)
    return {
        "user_id": user_id,
        "notifications": [
            {
                "notification_id": notif.notification_id,
                "title": notif.title,
                "message": notif.message,
                "priority": notif.priority.value,
                "timestamp": notif.timestamp,
                "action_required": notif.action_required,
                "actions": notif.actions
            }
            for notif in notifications
        ]
    }

@app.delete("/api/orb/v1/notifications/{notification_id}")
async def dismiss_notification(notification_id: str, user_id: str):
    """Dismiss a notification."""
    success = await orb_interface.dismiss_notification(notification_id, user_id)
    if not success:
        raise HTTPException(status_code=404, detail="Notification not found")
    return {"status": "dismissed"}

# IDE Integration

@app.post("/api/orb/v1/ide/panels/{session_id}")
async def open_ide_panel(session_id: str, flow_id: Optional[str] = None):
    """Open IDE panel in session."""
    try:
        panel_id = await orb_interface.open_ide_panel(session_id, flow_id)
        return {"panel_id": panel_id, "status": "opened"}
    except Exception as e:
        raise HTTPException(status_code=500, detail=str(e))

@app.post("/api/orb/v1/ide/flows")
async def create_ide_flow(request: IDEFlowRequest):
    """Create a new IDE flow."""
    try:
        ide = orb_interface.get_ide_instance()
        flow_id = ide.create_flow(
            request.name,
            request.description,
            request.creator_id,
            request.template_id
        )
        return {"flow_id": flow_id, "status": "created"}
    except Exception as e:
        raise HTTPException(status_code=500, detail=str(e))

@app.get("/api/orb/v1/ide/flows/{flow_id}")
async def get_ide_flow(flow_id: str):
    """Get IDE flow details."""
    ide = orb_interface.get_ide_instance()
    flow = ide.get_flow(flow_id)
    if not flow:
        raise HTTPException(status_code=404, detail="Flow not found")
    
    return {
        "flow_id": flow.flow_id,
        "name": flow.name,
        "description": flow.description,
        "creator_id": flow.creator_id,
        "tags": flow.tags,
        "blocks": [
            {
                "block_id": block.block_id,
                "name": block.name,
                "description": block.description,
                "block_type": block.block_type.value,
                "position": block.position,
                "configuration": block.configuration
            }
            for block in flow.blocks
        ],
        "connections": flow.connections
    }

@app.post("/api/orb/v1/ide/flows/blocks")
async def add_block_to_flow(request: IDEBlockRequest):
    """Add a block to IDE flow."""
    try:
        ide = orb_interface.get_ide_instance()
        block_id = ide.add_block_to_flow(
            request.flow_id,
            request.block_type_id,
            request.position,
            request.name,
            request.configuration
        )
        return {"block_id": block_id, "status": "added"}
    except Exception as e:
        raise HTTPException(status_code=400, detail=str(e))

@app.get("/api/orb/v1/ide/blocks")
async def get_block_registry():
    """Get available IDE blocks."""
    ide = orb_interface.get_ide_instance()
    registry = ide.get_block_registry()
    
    return {
        "blocks": {
            block_id: {
                "name": block_info["name"],
                "description": block_info["description"],
                "block_type": block_info["block_type"].value,
                "inputs": block_info["inputs"],
                "outputs": block_info["outputs"]
            }
            for block_id, block_info in registry.items()
        }
    }

# Multimodal Interface Endpoints

@app.post("/api/orb/v1/multimodal/screen-share/start")
async def start_screen_share(request: ScreenShareRequest):
    """Start screen sharing session."""
    try:
        session_id = await orb_interface.start_screen_share(
            request.user_id,
            request.quality_settings
        )
        return {
            "session_id": session_id,
            "status": "started",
            "quality_settings": request.quality_settings
        }
    except Exception as e:
        raise HTTPException(status_code=500, detail=str(e))

@app.post("/api/orb/v1/multimodal/screen-share/stop/{session_id}")
async def stop_screen_share(session_id: str):
    """Stop screen sharing session."""
    success = await orb_interface.stop_screen_share(session_id)
    if not success:
        raise HTTPException(status_code=404, detail="Screen sharing session not found")
    return {"status": "stopped"}

@app.post("/api/orb/v1/multimodal/recording/start")
async def start_recording(request: RecordingRequest):
    """Start recording (audio, video, or screen)."""
    try:
        session_id = await orb_interface.start_recording(
            request.user_id,
            request.media_type,
            request.metadata
        )
        return {
            "session_id": session_id,
            "media_type": request.media_type,
            "status": "started"
        }
    except ValueError as e:
        raise HTTPException(status_code=400, detail=str(e))
    except Exception as e:
        raise HTTPException(status_code=500, detail=str(e))

@app.post("/api/orb/v1/multimodal/recording/stop/{session_id}")
async def stop_recording(session_id: str):
    """Stop recording and return session info."""
    try:
        result = await orb_interface.stop_recording(session_id)
        return {
            "status": "stopped",
            **result
        }
    except ValueError as e:
        raise HTTPException(status_code=404, detail=str(e))
    except Exception as e:
        raise HTTPException(status_code=500, detail=str(e))

@app.get("/api/orb/v1/multimodal/sessions")
async def get_active_media_sessions(user_id: Optional[str] = None):
    """Get active media sessions."""
    sessions = orb_interface.get_active_media_sessions(user_id)
    return {
        "sessions": sessions,
        "total": len(sessions)
    }

@app.post("/api/orb/v1/multimodal/voice/settings")
async def set_voice_settings(request: VoiceSettingsRequest):
    """Set voice input/output settings for user."""
    try:
        await orb_interface.set_voice_settings(request.user_id, request.settings)
        return {"status": "updated"}
    except Exception as e:
        raise HTTPException(status_code=500, detail=str(e))

@app.get("/api/orb/v1/multimodal/voice/settings/{user_id}")
async def get_voice_settings(user_id: str):
    """Get voice settings for user."""
    settings = orb_interface.get_voice_settings(user_id)
    return {"user_id": user_id, "settings": settings}

@app.post("/api/orb/v1/multimodal/voice/toggle/{user_id}")
async def toggle_voice(user_id: str, enable: bool):
    """Toggle voice input/output for user."""
    try:
        result = await orb_interface.toggle_voice(user_id, enable)
        return {
            "user_id": user_id,
            "voice_enabled": result,
            "status": "updated"
        }
    except Exception as e:
        raise HTTPException(status_code=500, detail=str(e))

@app.post("/api/orb/v1/multimodal/tasks")
async def create_background_task(request: BackgroundTaskRequest):
    """Queue a background processing task."""
    try:
        task_id = await orb_interface.queue_background_task(
            request.task_type,
            request.metadata
        )
        return {
            "task_id": task_id,
            "status": "queued"
        }
    except Exception as e:
        raise HTTPException(status_code=500, detail=str(e))

@app.get("/api/orb/v1/multimodal/tasks/{task_id}")
async def get_background_task_status(task_id: str):
    """Get status of background task."""
    task_status = orb_interface.get_background_task_status(task_id)
    if not task_status:
        raise HTTPException(status_code=404, detail="Task not found")
    return task_status

# Statistics

@app.get("/api/orb/v1/stats")
async def get_orb_stats():
    """Get comprehensive orb statistics."""
    return orb_interface.get_orb_stats()

@app.get("/api/orb/v1/stats/ide")
async def get_ide_stats():
    """Get IDE statistics."""
    ide = orb_interface.get_ide_instance()
    return ide.get_stats()

# Enhanced Features API Endpoints

# Knowledge Base & Library Access
@app.post("/api/orb/v1/knowledge/create")
async def create_knowledge_entry(request: KnowledgeEntryRequest):
    """Create a new knowledge base entry."""
    try:
        entry_id = await orb_interface.create_knowledge_entry(
            title=request.title,
            content=request.content,
            source=request.source,
            domain=request.domain,
            trust_score=request.trust_score,
            relevance_tags=request.relevance_tags,
            related_libraries=request.related_libraries
        )
        return {"entry_id": entry_id, "status": "created"}
    except Exception as e:
        raise HTTPException(status_code=500, detail=str(e))

@app.post("/api/orb/v1/knowledge/search")
async def search_knowledge_base(request: KnowledgeSearchRequest):
    """Search knowledge base entries."""
    try:
        results = await orb_interface.search_knowledge_base(
            query=request.query,
            domain=request.domain,
            min_trust_score=request.min_trust_score
        )
        return {
            "query": request.query,
            "results": [
                {
                    "entry_id": entry.entry_id,
                    "title": entry.title,
                    "content": entry.content[:500] + "..." if len(entry.content) > 500 else entry.content,
                    "domain": entry.domain,
                    "trust_score": entry.trust_score,
                    "relevance_tags": entry.relevance_tags,
                    "access_count": entry.access_count
                }
                for entry in results
            ]
        }
    except Exception as e:
        raise HTTPException(status_code=500, detail=str(e))

@app.get("/api/orb/v1/knowledge/library/{library_name}/{topic}")
async def access_library_data(library_name: str, topic: str):
    """Access library data for a specific topic."""
    try:
        data = await orb_interface.access_library_data(library_name, topic)
        return data
    except Exception as e:
        raise HTTPException(status_code=500, detail=str(e))

@app.post("/api/orb/v1/panels/knowledge-base/{session_id}")
async def open_knowledge_base_panel(session_id: str):
    """Open knowledge base panel."""
    try:
        panel_id = await orb_interface.open_knowledge_base_panel(session_id)
        return {"panel_id": panel_id, "status": "opened"}
    except Exception as e:
        raise HTTPException(status_code=500, detail=str(e))

# Task Box Management
@app.post("/api/orb/v1/tasks/create")
async def create_task(request: TaskItemRequest):
    """Create a new task item."""
    try:
        task_id = await orb_interface.create_task_item(
            title=request.title,
            description=request.description,
            priority=request.priority,
            assigned_to=request.assigned_to
        )
        return {"task_id": task_id, "status": "created"}
    except Exception as e:
        raise HTTPException(status_code=500, detail=str(e))

@app.put("/api/orb/v1/tasks/update")
async def update_task(request: TaskUpdateRequest):
    """Update task status and progress."""
    try:
        success = await orb_interface.update_task_status(
            task_id=request.task_id,
            status=request.status,
            progress=request.progress
        )
        return {"task_id": request.task_id, "status": "updated" if success else "not_found"}
    except Exception as e:
        raise HTTPException(status_code=500, detail=str(e))

@app.post("/api/orb/v1/tasks/merge-data")
async def merge_task_data(request: TaskDataMergeRequest):
    """Merge data into task's related information."""
    try:
        success = await orb_interface.merge_task_data(request.task_id, request.data)
        return {"task_id": request.task_id, "status": "merged" if success else "not_found"}
    except Exception as e:
        raise HTTPException(status_code=500, detail=str(e))

@app.get("/api/orb/v1/tasks")
async def get_tasks(status: Optional[str] = None):
    """Get tasks filtered by status."""
    try:
        tasks = orb_interface.get_tasks_by_status(status)
        return {
            "status_filter": status,
            "tasks": [
                {
                    "task_id": task.task_id,
                    "title": task.title,
                    "description": task.description,
                    "status": task.status,
                    "priority": task.priority,
                    "assigned_to": task.assigned_to,
                    "progress": task.progress,
                    "created_at": task.created_at,
                    "updated_at": task.updated_at,
                    "tags": task.tags
                }
                for task in tasks
            ]
        }
    except Exception as e:
        raise HTTPException(status_code=500, detail=str(e))

@app.post("/api/orb/v1/panels/task-box/{session_id}")
async def open_task_box_panel(session_id: str):
    """Open task box panel."""
    try:
        panel_id = await orb_interface.open_task_box_panel(session_id)
        return {"panel_id": panel_id, "status": "opened"}
    except Exception as e:
        raise HTTPException(status_code=500, detail=str(e))

# Memory Explorer
@app.post("/api/orb/v1/memory/create-item")
async def create_memory_item(request: MemoryItemRequest):
    """Create a new memory explorer item."""
    try:
        item_id = await orb_interface.create_memory_item(
            name=request.name,
            item_type=request.item_type,
            content=request.content,
            parent_id=request.parent_id,
            is_editable=request.is_editable
        )
        return {"item_id": item_id, "status": "created"}
    except Exception as e:
        raise HTTPException(status_code=500, detail=str(e))

@app.put("/api/orb/v1/memory/update-content")
async def update_memory_content(request: MemoryItemUpdateRequest):
    """Update memory item content."""
    try:
        success = await orb_interface.update_memory_item_content(request.item_id, request.content)
        return {"item_id": request.item_id, "status": "updated" if success else "not_found_or_readonly"}
    except Exception as e:
        raise HTTPException(status_code=500, detail=str(e))

@app.get("/api/orb/v1/memory/tree")
async def get_memory_tree(parent_id: Optional[str] = None):
    """Get memory explorer tree structure."""
    try:
        items = orb_interface.get_memory_tree(parent_id)
        return {
            "parent_id": parent_id,
            "items": [
                {
                    "item_id": item.item_id,
                    "name": item.name,
                    "item_type": item.item_type,
                    "has_content": item.content is not None,
                    "children_count": len(item.children),
                    "is_editable": item.is_editable,
                    "created_at": item.created_at,
                    "modified_at": item.modified_at,
                    "tags": item.tags
                }
                for item in items
            ]
        }
    except Exception as e:
        raise HTTPException(status_code=500, detail=str(e))

@app.post("/api/orb/v1/panels/memory-explorer/{session_id}")
async def open_memory_explorer_panel(session_id: str):
    """Open memory explorer panel."""
    try:
        panel_id = await orb_interface.open_memory_explorer_panel(session_id)
        return {"panel_id": panel_id, "status": "opened"}
    except Exception as e:
        raise HTTPException(status_code=500, detail=str(e))

# Collaboration System
@app.post("/api/orb/v1/collaboration/create-session")
async def create_collaboration_session(request: CollaborationSessionRequest):
    """Create a new collaboration session."""
    try:
        session_id = await orb_interface.create_collaboration_session(
            topic=request.topic,
            participants=request.participants
        )
        return {"session_id": session_id, "status": "created"}
    except Exception as e:
        raise HTTPException(status_code=500, detail=str(e))

@app.post("/api/orb/v1/collaboration/add-discussion-point")
async def add_discussion_point(request: DiscussionPointRequest):
    """Add a discussion point to collaboration session."""
    try:
        success = await orb_interface.add_discussion_point(
            session_id=request.session_id,
            author=request.author,
            point=request.point,
            point_type=request.point_type
        )
        return {"session_id": request.session_id, "status": "added" if success else "session_not_found"}
    except Exception as e:
        raise HTTPException(status_code=500, detail=str(e))

@app.post("/api/orb/v1/collaboration/add-action-item")
async def add_action_item(request: ActionItemRequest):
    """Add an action item to collaboration session."""
    try:
        success = await orb_interface.add_action_item(
            session_id=request.session_id,
            title=request.title,
            description=request.description,
            assigned_to=request.assigned_to,
            priority=request.priority
        )
        return {"session_id": request.session_id, "status": "added" if success else "session_not_found"}
    except Exception as e:
        raise HTTPException(status_code=500, detail=str(e))

@app.get("/api/orb/v1/collaboration/sessions")
async def get_collaboration_sessions(status: Optional[str] = None):
    """Get collaboration sessions."""
    try:
        sessions = []
        for session in orb_interface.collaboration_sessions.values():
            if not status or session.status == status:
                sessions.append({
                    "session_id": session.session_id,
                    "topic": session.topic,
                    "participants": session.participants,
                    "status": session.status,
                    "discussion_points_count": len(session.discussion_points),
                    "action_items_count": len(session.action_items),
                    "created_at": session.created_at,
                    "updated_at": session.updated_at
                })
        return {"sessions": sessions}
    except Exception as e:
        raise HTTPException(status_code=500, detail=str(e))

@app.post("/api/orb/v1/panels/collaboration/{session_id}")
async def open_collaboration_panel(session_id: str, collab_session_id: Optional[str] = None):
    """Open collaboration panel."""
    try:
        panel_id = await orb_interface.open_collaboration_panel(session_id, collab_session_id)
        return {"panel_id": panel_id, "status": "opened"}
    except Exception as e:
        raise HTTPException(status_code=500, detail=str(e))

# WebSocket Support

@app.websocket("/ws/{session_id}")
async def websocket_endpoint(websocket: WebSocket, session_id: str):
    """WebSocket endpoint for real-time communication."""
    await websocket.accept()
    ws_connections[session_id] = websocket
    
    try:
        while True:
            # Keep connection alive and handle messages
            data = await websocket.receive_json()
            
            message_type = data.get("type", "")
            
            if message_type == "chat_message":
                # Handle chat message via WebSocket
                content = data.get("content", "")
                attachments = data.get("attachments", [])
                
                try:
                    message_id = await orb_interface.send_chat_message(session_id, content, attachments)
                    
                    # Send response back via WebSocket
                    messages = orb_interface.get_chat_history(session_id, 2)  # Get last 2 messages
                    await websocket.send_json({
                        "type": "chat_response",
                        "message_id": message_id,
                        "messages": [
                            {
                                "message_id": msg.message_id,
                                "user_id": msg.user_id,
                                "content": msg.content,
                                "timestamp": msg.timestamp,
                                "message_type": msg.message_type
                            }
                            for msg in messages[-1:]  # Send just the response
                        ]
                    })
                except Exception as e:
                    await websocket.send_json({
                        "type": "error",
                        "error": str(e)
                    })
            
            elif message_type == "ping":
                # Heartbeat
                await websocket.send_json({"type": "pong"})
            
            else:
                await websocket.send_json({
                    "type": "error",
                    "error": f"Unknown message type: {message_type}"
                })
                
    except WebSocketDisconnect:
        if session_id in ws_connections:
            del ws_connections[session_id]
    except Exception as e:
        logger.error(f"WebSocket error for session {session_id}: {e}")
        if session_id in ws_connections:
            del ws_connections[session_id]

# Startup event
@app.on_event("startup")
async def startup_event():
    """Application startup."""
    logger.info("Grace Unified Orb Interface API starting up...")
    logger.info(f"Orb Interface version: {orb_interface.version}")
    logger.info("API ready to serve requests")

# Shutdown event
@app.on_event("shutdown")
async def shutdown_event():
    """Application shutdown."""
    logger.info("Grace Unified Orb Interface API shutting down...")
    
    # Clean up active sessions
    for session_id in list(orb_interface.active_sessions.keys()):
        await orb_interface.end_session(session_id)
    
    logger.info("Shutdown complete")

if __name__ == "__main__":
    import uvicorn
    uvicorn.run(app, host="0.0.0.0", port=8080)<|MERGE_RESOLUTION|>--- conflicted
+++ resolved
@@ -2,29 +2,33 @@
 Grace Unified Orb Interface - FastAPI Service
 Complete REST API and WebSocket endpoints for the Grace Orb Interface.
 """
-import asyncio
 import logging
 from datetime import datetime
-from typing import Dict, List, Optional, Any, Union
-
-from fastapi import FastAPI, HTTPException, WebSocket, WebSocketDisconnect, UploadFile, File, BackgroundTasks
+from typing import Dict, List, Optional, Any
+
+from fastapi import FastAPI, HTTPException, WebSocket, WebSocketDisconnect, UploadFile, File
 from fastapi.middleware.cors import CORSMiddleware
 from pydantic import BaseModel
 
 from .orb_interface import GraceUnifiedOrbInterface, PanelType, NotificationPriority
-from .ide.grace_ide import BlockType
+from .ide.grace_ide import BlockType  # referenced by IDE endpoints
 
 logger = logging.getLogger(__name__)
 
+# ---------------------------
 # Pydantic models for API
+# ---------------------------
+
 class SessionCreateRequest(BaseModel):
     user_id: str
     preferences: Optional[Dict[str, Any]] = None
+
 
 class ChatMessageRequest(BaseModel):
     session_id: str
     content: str
     attachments: Optional[List[Dict[str, Any]]] = None
+
 
 class PanelCreateRequest(BaseModel):
     session_id: str
@@ -33,15 +37,18 @@
     data: Optional[Dict[str, Any]] = None
     position: Optional[Dict[str, float]] = None
 
+
 class PanelUpdateRequest(BaseModel):
     session_id: str
     panel_id: str
     data: Dict[str, Any]
 
+
 class MemorySearchRequest(BaseModel):
     session_id: str
     query: str
     filters: Optional[Dict[str, Any]] = None
+
 
 class GovernanceTaskRequest(BaseModel):
     title: str
@@ -49,6 +56,7 @@
     task_type: str
     requester_id: str
     assignee_id: Optional[str] = None
+
 
 class NotificationRequest(BaseModel):
     user_id: str
@@ -59,11 +67,13 @@
     actions: Optional[List[Dict[str, str]]] = None
     auto_dismiss_seconds: Optional[int] = None
 
+
 class IDEFlowRequest(BaseModel):
     name: str
     description: str
     creator_id: str
     template_id: Optional[str] = None
+
 
 class IDEBlockRequest(BaseModel):
     flow_id: str
@@ -72,8 +82,8 @@
     name: Optional[str] = None
     configuration: Optional[Dict[str, Any]] = None
 
-<<<<<<< HEAD
-# Enhanced Features Request Models
+
+# ---- Enhanced Features Request Models ----
 class KnowledgeEntryRequest(BaseModel):
     title: str
     content: str
@@ -83,10 +93,12 @@
     relevance_tags: Optional[List[str]] = None
     related_libraries: Optional[List[str]] = None
 
+
 class KnowledgeSearchRequest(BaseModel):
     query: str
     domain: Optional[str] = None
     min_trust_score: float = 0.0
+
 
 class TaskItemRequest(BaseModel):
     title: str
@@ -94,14 +106,17 @@
     priority: str = "medium"
     assigned_to: str = "grace"
 
+
 class TaskUpdateRequest(BaseModel):
     task_id: str
     status: str
     progress: Optional[float] = None
 
+
 class TaskDataMergeRequest(BaseModel):
     task_id: str
     data: Dict[str, Any]
+
 
 class MemoryItemRequest(BaseModel):
     name: str
@@ -110,19 +125,23 @@
     parent_id: Optional[str] = None
     is_editable: bool = True
 
+
 class MemoryItemUpdateRequest(BaseModel):
     item_id: str
     content: str
 
+
 class CollaborationSessionRequest(BaseModel):
     topic: str
     participants: List[str]
+
 
 class DiscussionPointRequest(BaseModel):
     session_id: str
     author: str
     point: str
     point_type: str = "discussion"
+
 
 class ActionItemRequest(BaseModel):
     session_id: str
@@ -130,36 +149,47 @@
     description: str
     assigned_to: str
     priority: str = "medium"
-=======
+
+
+# ---- Multimodal Models ----
 class ScreenShareRequest(BaseModel):
     user_id: str
     quality_settings: Optional[Dict[str, Any]] = None
+
 
 class RecordingRequest(BaseModel):
     user_id: str
     media_type: str  # "screen_recording", "audio_recording", "video_recording"
     metadata: Optional[Dict[str, Any]] = None
 
+
 class VoiceSettingsRequest(BaseModel):
     user_id: str
     settings: Dict[str, Any]
 
+
 class BackgroundTaskRequest(BaseModel):
     task_type: str
     metadata: Dict[str, Any]
->>>>>>> c6100284
-
+
+
+# ---------------------------
 # Global orb interface instance
+# ---------------------------
+
 orb_interface = GraceUnifiedOrbInterface()
 
+# ---------------------------
 # FastAPI app
+# ---------------------------
+
 app = FastAPI(
     title="Grace Unified Orb Interface",
     description="Complete interface for Grace AI system with chat, panels, IDE, and governance",
     version="1.0.0"
 )
 
-# Add CORS middleware
+# CORS
 app.add_middleware(
     CORSMiddleware,
     allow_origins=["*"],
@@ -171,7 +201,9 @@
 # WebSocket connections
 ws_connections: Dict[str, WebSocket] = {}
 
+# ---------------------------
 # API Endpoints
+# ---------------------------
 
 @app.get("/")
 async def root():
@@ -199,6 +231,7 @@
         }
     }
 
+
 @app.get("/health")
 async def health_check():
     """Health check endpoint."""
@@ -208,7 +241,9 @@
         "version": "1.0.0"
     }
 
+# ---------------------------
 # Session Management
+# ---------------------------
 
 @app.post("/api/orb/v1/sessions/create")
 async def create_session(request: SessionCreateRequest):
@@ -218,6 +253,7 @@
         return {"session_id": session_id, "status": "created"}
     except Exception as e:
         raise HTTPException(status_code=500, detail=str(e))
+
 
 @app.delete("/api/orb/v1/sessions/{session_id}")
 async def end_session(session_id: str):
@@ -227,13 +263,13 @@
         raise HTTPException(status_code=404, detail="Session not found")
     return {"status": "ended"}
 
+
 @app.get("/api/orb/v1/sessions/{session_id}")
 async def get_session(session_id: str):
     """Get session information."""
     session = orb_interface.get_session(session_id)
     if not session:
         raise HTTPException(status_code=404, detail="Session not found")
-    
     return {
         "session_id": session.session_id,
         "user_id": session.user_id,
@@ -243,15 +279,17 @@
         "active_panels": len(session.active_panels)
     }
 
+# ---------------------------
 # Chat Interface
+# ---------------------------
 
 @app.post("/api/orb/v1/chat/message")
 async def send_chat_message(request: ChatMessageRequest):
     """Send a chat message."""
     try:
         message_id = await orb_interface.send_chat_message(
-            request.session_id, 
-            request.content, 
+            request.session_id,
+            request.content,
             request.attachments
         )
         return {"message_id": message_id, "status": "sent"}
@@ -259,6 +297,7 @@
         raise HTTPException(status_code=404, detail=str(e))
     except Exception as e:
         raise HTTPException(status_code=500, detail=str(e))
+
 
 @app.get("/api/orb/v1/chat/{session_id}/history")
 async def get_chat_history(session_id: str, limit: Optional[int] = None):
@@ -279,15 +318,20 @@
         ]
     }
 
+# ---------------------------
 # Panel Management
+# ---------------------------
 
 @app.post("/api/orb/v1/panels/create")
 async def create_panel(request: PanelCreateRequest):
     """Create a new panel."""
     try:
-        # Convert string to PanelType enum
-        panel_type = PanelType(request.panel_type.lower())
-        
+        # Flexible enum parsing: allow value ("memory_explorer_panel") or name ("MEMORY_EXPLORER_PANEL")
+        try:
+            panel_type = PanelType(request.panel_type.lower())
+        except ValueError:
+            panel_type = PanelType[request.panel_type.upper()]
+
         panel_id = await orb_interface.create_panel(
             request.session_id,
             panel_type,
@@ -296,13 +340,15 @@
             request.position
         )
         return {"panel_id": panel_id, "status": "created"}
+    except KeyError:
+        raise HTTPException(status_code=400, detail=f"Unknown panel_type '{request.panel_type}'")
     except ValueError as e:
-        if "not found" in str(e):
+        if "not found" in str(e).lower():
             raise HTTPException(status_code=404, detail=str(e))
-        else:
-            raise HTTPException(status_code=400, detail=str(e))
-    except Exception as e:
-        raise HTTPException(status_code=500, detail=str(e))
+        raise HTTPException(status_code=400, detail=str(e))
+    except Exception as e:
+        raise HTTPException(status_code=500, detail=str(e))
+
 
 @app.delete("/api/orb/v1/panels/{session_id}/{panel_id}")
 async def close_panel(session_id: str, panel_id: str):
@@ -312,17 +358,19 @@
         raise HTTPException(status_code=404, detail="Panel not found or not closable")
     return {"status": "closed"}
 
+
 @app.put("/api/orb/v1/panels/update")
 async def update_panel_data(request: PanelUpdateRequest):
     """Update panel data."""
     success = await orb_interface.update_panel_data(
-        request.session_id, 
-        request.panel_id, 
+        request.session_id,
+        request.panel_id,
         request.data
     )
     if not success:
         raise HTTPException(status_code=404, detail="Panel not found")
     return {"status": "updated"}
+
 
 @app.get("/api/orb/v1/panels/{session_id}")
 async def get_panels(session_id: str):
@@ -344,32 +392,35 @@
         ]
     }
 
+# ---------------------------
 # Memory Management
+# ---------------------------
 
 @app.post("/api/orb/v1/memory/upload")
 async def upload_document(file: UploadFile = File(...), user_id: str = "default"):
     """Upload a document to memory."""
     try:
-        # Save uploaded file temporarily
         import tempfile
         import os
-        
-        with tempfile.NamedTemporaryFile(delete=False, suffix=f".{file.filename.split('.')[-1]}") as temp_file:
+
+        # safer suffix handling if filename has no dot
+        suffix = ""
+        if "." in (file.filename or ""):
+            suffix = f".{file.filename.rsplit('.', 1)[-1]}"
+
+        with tempfile.NamedTemporaryFile(delete=False, suffix=suffix) as temp_file:
             content = await file.read()
             temp_file.write(content)
             temp_file_path = temp_file.name
-        
+
         try:
-            # Get file type from filename
-            file_type = file.filename.split('.')[-1].lower()
-            
+            file_type = file.filename.rsplit(".", 1)[-1].lower() if "." in (file.filename or "") else "bin"
             fragment_id = await orb_interface.upload_document(
                 user_id=user_id,
                 file_path=temp_file_path,
                 file_type=file_type,
                 metadata={"original_filename": file.filename, "size": len(content)}
             )
-            
             return {
                 "fragment_id": fragment_id,
                 "filename": file.filename,
@@ -378,11 +429,10 @@
                 "status": "uploaded"
             }
         finally:
-            # Clean up temp file
             os.unlink(temp_file_path)
-            
-    except Exception as e:
-        raise HTTPException(status_code=500, detail=str(e))
+    except Exception as e:
+        raise HTTPException(status_code=500, detail=str(e))
+
 
 @app.post("/api/orb/v1/memory/search")
 async def search_memory(request: MemorySearchRequest):
@@ -393,7 +443,6 @@
             request.query,
             request.filters
         )
-        
         return {
             "query": request.query,
             "results": [
@@ -412,12 +461,15 @@
     except Exception as e:
         raise HTTPException(status_code=500, detail=str(e))
 
+
 @app.get("/api/orb/v1/memory/stats")
 async def get_memory_stats():
     """Get memory usage statistics."""
     return orb_interface.get_memory_stats()
 
+# ---------------------------
 # Governance
+# ---------------------------
 
 @app.post("/api/orb/v1/governance/tasks")
 async def create_governance_task(request: GovernanceTaskRequest):
@@ -433,6 +485,7 @@
         return {"task_id": task_id, "status": "created"}
     except Exception as e:
         raise HTTPException(status_code=500, detail=str(e))
+
 
 @app.get("/api/orb/v1/governance/tasks/{user_id}")
 async def get_governance_tasks(user_id: str, status_filter: Optional[str] = None):
@@ -455,6 +508,7 @@
         ]
     }
 
+
 @app.put("/api/orb/v1/governance/tasks/{task_id}/status")
 async def update_governance_task_status(task_id: str, status: str, user_id: str):
     """Update governance task status."""
@@ -463,14 +517,15 @@
         raise HTTPException(status_code=404, detail="Task not found or permission denied")
     return {"status": "updated"}
 
+# ---------------------------
 # Notifications
+# ---------------------------
 
 @app.post("/api/orb/v1/notifications")
 async def create_notification(request: NotificationRequest):
     """Create a notification."""
     try:
         priority = NotificationPriority(request.priority.lower())
-        
         notification_id = await orb_interface.create_notification(
             request.user_id,
             request.title,
@@ -483,6 +538,7 @@
         return {"notification_id": notification_id, "status": "created"}
     except Exception as e:
         raise HTTPException(status_code=500, detail=str(e))
+
 
 @app.get("/api/orb/v1/notifications/{user_id}")
 async def get_notifications(user_id: str, unread_only: bool = True):
@@ -504,6 +560,7 @@
         ]
     }
 
+
 @app.delete("/api/orb/v1/notifications/{notification_id}")
 async def dismiss_notification(notification_id: str, user_id: str):
     """Dismiss a notification."""
@@ -512,7 +569,9 @@
         raise HTTPException(status_code=404, detail="Notification not found")
     return {"status": "dismissed"}
 
+# ---------------------------
 # IDE Integration
+# ---------------------------
 
 @app.post("/api/orb/v1/ide/panels/{session_id}")
 async def open_ide_panel(session_id: str, flow_id: Optional[str] = None):
@@ -522,6 +581,7 @@
         return {"panel_id": panel_id, "status": "opened"}
     except Exception as e:
         raise HTTPException(status_code=500, detail=str(e))
+
 
 @app.post("/api/orb/v1/ide/flows")
 async def create_ide_flow(request: IDEFlowRequest):
@@ -537,6 +597,7 @@
         return {"flow_id": flow_id, "status": "created"}
     except Exception as e:
         raise HTTPException(status_code=500, detail=str(e))
+
 
 @app.get("/api/orb/v1/ide/flows/{flow_id}")
 async def get_ide_flow(flow_id: str):
@@ -545,7 +606,6 @@
     flow = ide.get_flow(flow_id)
     if not flow:
         raise HTTPException(status_code=404, detail="Flow not found")
-    
     return {
         "flow_id": flow.flow_id,
         "name": flow.name,
@@ -557,7 +617,7 @@
                 "block_id": block.block_id,
                 "name": block.name,
                 "description": block.description,
-                "block_type": block.block_type.value,
+                "block_type": block.block_type.value if hasattr(block.block_type, "value") else str(block.block_type),
                 "position": block.position,
                 "configuration": block.configuration
             }
@@ -566,6 +626,7 @@
         "connections": flow.connections
     }
 
+
 @app.post("/api/orb/v1/ide/flows/blocks")
 async def add_block_to_flow(request: IDEBlockRequest):
     """Add a block to IDE flow."""
@@ -582,18 +643,18 @@
     except Exception as e:
         raise HTTPException(status_code=400, detail=str(e))
 
+
 @app.get("/api/orb/v1/ide/blocks")
 async def get_block_registry():
     """Get available IDE blocks."""
     ide = orb_interface.get_ide_instance()
     registry = ide.get_block_registry()
-    
     return {
         "blocks": {
             block_id: {
                 "name": block_info["name"],
                 "description": block_info["description"],
-                "block_type": block_info["block_type"].value,
+                "block_type": block_info["block_type"].value if hasattr(block_info["block_type"], "value") else str(block_info["block_type"]),
                 "inputs": block_info["inputs"],
                 "outputs": block_info["outputs"]
             }
@@ -601,7 +662,9 @@
         }
     }
 
+# ---------------------------
 # Multimodal Interface Endpoints
+# ---------------------------
 
 @app.post("/api/orb/v1/multimodal/screen-share/start")
 async def start_screen_share(request: ScreenShareRequest):
@@ -618,6 +681,7 @@
         }
     except Exception as e:
         raise HTTPException(status_code=500, detail=str(e))
+
 
 @app.post("/api/orb/v1/multimodal/screen-share/stop/{session_id}")
 async def stop_screen_share(session_id: str):
@@ -627,6 +691,7 @@
         raise HTTPException(status_code=404, detail="Screen sharing session not found")
     return {"status": "stopped"}
 
+
 @app.post("/api/orb/v1/multimodal/recording/start")
 async def start_recording(request: RecordingRequest):
     """Start recording (audio, video, or screen)."""
@@ -646,28 +711,25 @@
     except Exception as e:
         raise HTTPException(status_code=500, detail=str(e))
 
+
 @app.post("/api/orb/v1/multimodal/recording/stop/{session_id}")
 async def stop_recording(session_id: str):
     """Stop recording and return session info."""
     try:
         result = await orb_interface.stop_recording(session_id)
-        return {
-            "status": "stopped",
-            **result
-        }
+        return {"status": "stopped", **result}
     except ValueError as e:
         raise HTTPException(status_code=404, detail=str(e))
     except Exception as e:
         raise HTTPException(status_code=500, detail=str(e))
+
 
 @app.get("/api/orb/v1/multimodal/sessions")
 async def get_active_media_sessions(user_id: Optional[str] = None):
     """Get active media sessions."""
     sessions = orb_interface.get_active_media_sessions(user_id)
-    return {
-        "sessions": sessions,
-        "total": len(sessions)
-    }
+    return {"sessions": sessions, "total": len(sessions)}
+
 
 @app.post("/api/orb/v1/multimodal/voice/settings")
 async def set_voice_settings(request: VoiceSettingsRequest):
@@ -677,6 +739,7 @@
         return {"status": "updated"}
     except Exception as e:
         raise HTTPException(status_code=500, detail=str(e))
+
 
 @app.get("/api/orb/v1/multimodal/voice/settings/{user_id}")
 async def get_voice_settings(user_id: str):
@@ -684,18 +747,16 @@
     settings = orb_interface.get_voice_settings(user_id)
     return {"user_id": user_id, "settings": settings}
 
+
 @app.post("/api/orb/v1/multimodal/voice/toggle/{user_id}")
 async def toggle_voice(user_id: str, enable: bool):
     """Toggle voice input/output for user."""
     try:
         result = await orb_interface.toggle_voice(user_id, enable)
-        return {
-            "user_id": user_id,
-            "voice_enabled": result,
-            "status": "updated"
-        }
-    except Exception as e:
-        raise HTTPException(status_code=500, detail=str(e))
+        return {"user_id": user_id, "voice_enabled": result, "status": "updated"}
+    except Exception as e:
+        raise HTTPException(status_code=500, detail=str(e))
+
 
 @app.post("/api/orb/v1/multimodal/tasks")
 async def create_background_task(request: BackgroundTaskRequest):
@@ -705,12 +766,10 @@
             request.task_type,
             request.metadata
         )
-        return {
-            "task_id": task_id,
-            "status": "queued"
-        }
-    except Exception as e:
-        raise HTTPException(status_code=500, detail=str(e))
+        return {"task_id": task_id, "status": "queued"}
+    except Exception as e:
+        raise HTTPException(status_code=500, detail=str(e))
+
 
 @app.get("/api/orb/v1/multimodal/tasks/{task_id}")
 async def get_background_task_status(task_id: str):
@@ -720,12 +779,15 @@
         raise HTTPException(status_code=404, detail="Task not found")
     return task_status
 
+# ---------------------------
 # Statistics
+# ---------------------------
 
 @app.get("/api/orb/v1/stats")
 async def get_orb_stats():
     """Get comprehensive orb statistics."""
     return orb_interface.get_orb_stats()
+
 
 @app.get("/api/orb/v1/stats/ide")
 async def get_ide_stats():
@@ -733,299 +795,27 @@
     ide = orb_interface.get_ide_instance()
     return ide.get_stats()
 
-# Enhanced Features API Endpoints
-
-# Knowledge Base & Library Access
-@app.post("/api/orb/v1/knowledge/create")
-async def create_knowledge_entry(request: KnowledgeEntryRequest):
-    """Create a new knowledge base entry."""
-    try:
-        entry_id = await orb_interface.create_knowledge_entry(
-            title=request.title,
-            content=request.content,
-            source=request.source,
-            domain=request.domain,
-            trust_score=request.trust_score,
-            relevance_tags=request.relevance_tags,
-            related_libraries=request.related_libraries
-        )
-        return {"entry_id": entry_id, "status": "created"}
-    except Exception as e:
-        raise HTTPException(status_code=500, detail=str(e))
-
-@app.post("/api/orb/v1/knowledge/search")
-async def search_knowledge_base(request: KnowledgeSearchRequest):
-    """Search knowledge base entries."""
-    try:
-        results = await orb_interface.search_knowledge_base(
-            query=request.query,
-            domain=request.domain,
-            min_trust_score=request.min_trust_score
-        )
-        return {
-            "query": request.query,
-            "results": [
-                {
-                    "entry_id": entry.entry_id,
-                    "title": entry.title,
-                    "content": entry.content[:500] + "..." if len(entry.content) > 500 else entry.content,
-                    "domain": entry.domain,
-                    "trust_score": entry.trust_score,
-                    "relevance_tags": entry.relevance_tags,
-                    "access_count": entry.access_count
-                }
-                for entry in results
-            ]
-        }
-    except Exception as e:
-        raise HTTPException(status_code=500, detail=str(e))
-
-@app.get("/api/orb/v1/knowledge/library/{library_name}/{topic}")
-async def access_library_data(library_name: str, topic: str):
-    """Access library data for a specific topic."""
-    try:
-        data = await orb_interface.access_library_data(library_name, topic)
-        return data
-    except Exception as e:
-        raise HTTPException(status_code=500, detail=str(e))
-
-@app.post("/api/orb/v1/panels/knowledge-base/{session_id}")
-async def open_knowledge_base_panel(session_id: str):
-    """Open knowledge base panel."""
-    try:
-        panel_id = await orb_interface.open_knowledge_base_panel(session_id)
-        return {"panel_id": panel_id, "status": "opened"}
-    except Exception as e:
-        raise HTTPException(status_code=500, detail=str(e))
-
-# Task Box Management
-@app.post("/api/orb/v1/tasks/create")
-async def create_task(request: TaskItemRequest):
-    """Create a new task item."""
-    try:
-        task_id = await orb_interface.create_task_item(
-            title=request.title,
-            description=request.description,
-            priority=request.priority,
-            assigned_to=request.assigned_to
-        )
-        return {"task_id": task_id, "status": "created"}
-    except Exception as e:
-        raise HTTPException(status_code=500, detail=str(e))
-
-@app.put("/api/orb/v1/tasks/update")
-async def update_task(request: TaskUpdateRequest):
-    """Update task status and progress."""
-    try:
-        success = await orb_interface.update_task_status(
-            task_id=request.task_id,
-            status=request.status,
-            progress=request.progress
-        )
-        return {"task_id": request.task_id, "status": "updated" if success else "not_found"}
-    except Exception as e:
-        raise HTTPException(status_code=500, detail=str(e))
-
-@app.post("/api/orb/v1/tasks/merge-data")
-async def merge_task_data(request: TaskDataMergeRequest):
-    """Merge data into task's related information."""
-    try:
-        success = await orb_interface.merge_task_data(request.task_id, request.data)
-        return {"task_id": request.task_id, "status": "merged" if success else "not_found"}
-    except Exception as e:
-        raise HTTPException(status_code=500, detail=str(e))
-
-@app.get("/api/orb/v1/tasks")
-async def get_tasks(status: Optional[str] = None):
-    """Get tasks filtered by status."""
-    try:
-        tasks = orb_interface.get_tasks_by_status(status)
-        return {
-            "status_filter": status,
-            "tasks": [
-                {
-                    "task_id": task.task_id,
-                    "title": task.title,
-                    "description": task.description,
-                    "status": task.status,
-                    "priority": task.priority,
-                    "assigned_to": task.assigned_to,
-                    "progress": task.progress,
-                    "created_at": task.created_at,
-                    "updated_at": task.updated_at,
-                    "tags": task.tags
-                }
-                for task in tasks
-            ]
-        }
-    except Exception as e:
-        raise HTTPException(status_code=500, detail=str(e))
-
-@app.post("/api/orb/v1/panels/task-box/{session_id}")
-async def open_task_box_panel(session_id: str):
-    """Open task box panel."""
-    try:
-        panel_id = await orb_interface.open_task_box_panel(session_id)
-        return {"panel_id": panel_id, "status": "opened"}
-    except Exception as e:
-        raise HTTPException(status_code=500, detail=str(e))
-
-# Memory Explorer
-@app.post("/api/orb/v1/memory/create-item")
-async def create_memory_item(request: MemoryItemRequest):
-    """Create a new memory explorer item."""
-    try:
-        item_id = await orb_interface.create_memory_item(
-            name=request.name,
-            item_type=request.item_type,
-            content=request.content,
-            parent_id=request.parent_id,
-            is_editable=request.is_editable
-        )
-        return {"item_id": item_id, "status": "created"}
-    except Exception as e:
-        raise HTTPException(status_code=500, detail=str(e))
-
-@app.put("/api/orb/v1/memory/update-content")
-async def update_memory_content(request: MemoryItemUpdateRequest):
-    """Update memory item content."""
-    try:
-        success = await orb_interface.update_memory_item_content(request.item_id, request.content)
-        return {"item_id": request.item_id, "status": "updated" if success else "not_found_or_readonly"}
-    except Exception as e:
-        raise HTTPException(status_code=500, detail=str(e))
-
-@app.get("/api/orb/v1/memory/tree")
-async def get_memory_tree(parent_id: Optional[str] = None):
-    """Get memory explorer tree structure."""
-    try:
-        items = orb_interface.get_memory_tree(parent_id)
-        return {
-            "parent_id": parent_id,
-            "items": [
-                {
-                    "item_id": item.item_id,
-                    "name": item.name,
-                    "item_type": item.item_type,
-                    "has_content": item.content is not None,
-                    "children_count": len(item.children),
-                    "is_editable": item.is_editable,
-                    "created_at": item.created_at,
-                    "modified_at": item.modified_at,
-                    "tags": item.tags
-                }
-                for item in items
-            ]
-        }
-    except Exception as e:
-        raise HTTPException(status_code=500, detail=str(e))
-
-@app.post("/api/orb/v1/panels/memory-explorer/{session_id}")
-async def open_memory_explorer_panel(session_id: str):
-    """Open memory explorer panel."""
-    try:
-        panel_id = await orb_interface.open_memory_explorer_panel(session_id)
-        return {"panel_id": panel_id, "status": "opened"}
-    except Exception as e:
-        raise HTTPException(status_code=500, detail=str(e))
-
-# Collaboration System
-@app.post("/api/orb/v1/collaboration/create-session")
-async def create_collaboration_session(request: CollaborationSessionRequest):
-    """Create a new collaboration session."""
-    try:
-        session_id = await orb_interface.create_collaboration_session(
-            topic=request.topic,
-            participants=request.participants
-        )
-        return {"session_id": session_id, "status": "created"}
-    except Exception as e:
-        raise HTTPException(status_code=500, detail=str(e))
-
-@app.post("/api/orb/v1/collaboration/add-discussion-point")
-async def add_discussion_point(request: DiscussionPointRequest):
-    """Add a discussion point to collaboration session."""
-    try:
-        success = await orb_interface.add_discussion_point(
-            session_id=request.session_id,
-            author=request.author,
-            point=request.point,
-            point_type=request.point_type
-        )
-        return {"session_id": request.session_id, "status": "added" if success else "session_not_found"}
-    except Exception as e:
-        raise HTTPException(status_code=500, detail=str(e))
-
-@app.post("/api/orb/v1/collaboration/add-action-item")
-async def add_action_item(request: ActionItemRequest):
-    """Add an action item to collaboration session."""
-    try:
-        success = await orb_interface.add_action_item(
-            session_id=request.session_id,
-            title=request.title,
-            description=request.description,
-            assigned_to=request.assigned_to,
-            priority=request.priority
-        )
-        return {"session_id": request.session_id, "status": "added" if success else "session_not_found"}
-    except Exception as e:
-        raise HTTPException(status_code=500, detail=str(e))
-
-@app.get("/api/orb/v1/collaboration/sessions")
-async def get_collaboration_sessions(status: Optional[str] = None):
-    """Get collaboration sessions."""
-    try:
-        sessions = []
-        for session in orb_interface.collaboration_sessions.values():
-            if not status or session.status == status:
-                sessions.append({
-                    "session_id": session.session_id,
-                    "topic": session.topic,
-                    "participants": session.participants,
-                    "status": session.status,
-                    "discussion_points_count": len(session.discussion_points),
-                    "action_items_count": len(session.action_items),
-                    "created_at": session.created_at,
-                    "updated_at": session.updated_at
-                })
-        return {"sessions": sessions}
-    except Exception as e:
-        raise HTTPException(status_code=500, detail=str(e))
-
-@app.post("/api/orb/v1/panels/collaboration/{session_id}")
-async def open_collaboration_panel(session_id: str, collab_session_id: Optional[str] = None):
-    """Open collaboration panel."""
-    try:
-        panel_id = await orb_interface.open_collaboration_panel(session_id, collab_session_id)
-        return {"panel_id": panel_id, "status": "opened"}
-    except Exception as e:
-        raise HTTPException(status_code=500, detail=str(e))
-
+# ---------------------------
 # WebSocket Support
+# ---------------------------
 
 @app.websocket("/ws/{session_id}")
 async def websocket_endpoint(websocket: WebSocket, session_id: str):
     """WebSocket endpoint for real-time communication."""
     await websocket.accept()
     ws_connections[session_id] = websocket
-    
+
     try:
         while True:
-            # Keep connection alive and handle messages
             data = await websocket.receive_json()
-            
             message_type = data.get("type", "")
-            
+
             if message_type == "chat_message":
-                # Handle chat message via WebSocket
                 content = data.get("content", "")
                 attachments = data.get("attachments", [])
-                
                 try:
                     message_id = await orb_interface.send_chat_message(session_id, content, attachments)
-                    
-                    # Send response back via WebSocket
-                    messages = orb_interface.get_chat_history(session_id, 2)  # Get last 2 messages
+                    messages = orb_interface.get_chat_history(session_id, 2)
                     await websocket.send_json({
                         "type": "chat_response",
                         "message_id": message_id,
@@ -1037,52 +827,42 @@
                                 "timestamp": msg.timestamp,
                                 "message_type": msg.message_type
                             }
-                            for msg in messages[-1:]  # Send just the response
+                            for msg in messages[-1:]
                         ]
                     })
                 except Exception as e:
-                    await websocket.send_json({
-                        "type": "error",
-                        "error": str(e)
-                    })
-            
+                    await websocket.send_json({"type": "error", "error": str(e)})
+
             elif message_type == "ping":
-                # Heartbeat
                 await websocket.send_json({"type": "pong"})
-            
+
             else:
-                await websocket.send_json({
-                    "type": "error",
-                    "error": f"Unknown message type: {message_type}"
-                })
-                
+                await websocket.send_json({"type": "error", "error": f"Unknown message type: {message_type}"})
+
     except WebSocketDisconnect:
-        if session_id in ws_connections:
-            del ws_connections[session_id]
+        ws_connections.pop(session_id, None)
     except Exception as e:
         logger.error(f"WebSocket error for session {session_id}: {e}")
-        if session_id in ws_connections:
-            del ws_connections[session_id]
-
-# Startup event
+        ws_connections.pop(session_id, None)
+
+# ---------------------------
+# Lifecycle Hooks
+# ---------------------------
+
 @app.on_event("startup")
 async def startup_event():
-    """Application startup."""
     logger.info("Grace Unified Orb Interface API starting up...")
     logger.info(f"Orb Interface version: {orb_interface.version}")
     logger.info("API ready to serve requests")
 
-# Shutdown event
+
 @app.on_event("shutdown")
 async def shutdown_event():
-    """Application shutdown."""
     logger.info("Grace Unified Orb Interface API shutting down...")
-    
-    # Clean up active sessions
-    for session_id in list(orb_interface.active_sessions.keys()):
-        await orb_interface.end_session(session_id)
-    
+    for sid in list(orb_interface.active_sessions.keys()):
+        await orb_interface.end_session(sid)
     logger.info("Shutdown complete")
+
 
 if __name__ == "__main__":
     import uvicorn
