--- conflicted
+++ resolved
@@ -1,6 +1,8 @@
-# Grace Governance Kernel Requirements
+# ===============================
+# Grace Governance Kernel Dependencies
+# ===============================
 
-# Core dependencies (Python standard library — no install needed)
+# --- Core runtime (standard library, no install needed) ---
 # asyncio
 # sqlite3
 # json
@@ -9,76 +11,49 @@
 # logging
 # statistics
 
-# External runtime dependencies
+# --- API & Server ---
 fastapi>=0.104.0
 uvicorn[standard]>=0.24.0
 pydantic>=2.5.0
 pydantic-settings>=2.0.0
 websockets>=12.0
 
-<<<<<<< HEAD
-# External runtime dependencies
-fastapi>=0.104.0
-uvicorn[standard]>=0.24.0
-pydantic>=2.5.0
-websockets>=12.0
-
-# P0 Data layer dependencies
+# --- Database Layer ---
 sqlalchemy>=2.0.0
 alembic>=1.13.0
-asyncpg>=0.29.0  # PostgreSQL async driver
-psycopg2-binary>=2.9.0  # PostgreSQL sync driver
+asyncpg>=0.29.0
+psycopg2-binary>=2.9.0  # Sync driver for migrations/tools
 
-# P0 Auth/RBAC dependencies  
+# --- Redis & Background Workers ---
+redis>=5.0.0
+celery[redis]>=5.3.0
+arq>=0.25.0  # Optional: lightweight async task runner
+
+# --- Authentication & RBAC ---
 python-jose[cryptography]>=3.3.0
 passlib[bcrypt]>=1.7.4
 python-multipart>=0.0.6
 
-# P0 Memory & vector dependencies
+# --- Memory & Vector Store ---
+chromadb>=0.4.0
+sentence-transformers>=2.2.0
+
+# --- AI/LLM Integrations (Optional) ---
+openai>=1.0.0  # Only if external LLM calls needed
+
+# --- Document Processing ---
 pypdf>=3.0.0
 python-docx>=1.1.0
 beautifulsoup4>=4.12.0
-sentence-transformers>=2.2.0
-chromadb>=0.4.0  # Alternative to pgvector for development
 
-# P0 Background worker dependencies  
-redis>=5.0.0
-celery[redis]>=5.3.0
-=======
-# Database
-sqlalchemy>=2.0.0
-alembic>=1.12.0
-asyncpg>=0.29.0
-
-# Redis and workers
-redis>=4.5.0
-celery[redis]>=5.3.0
-arq>=0.25.0
-
-# Authentication and security
-python-jose[cryptography]>=3.3.0
-passlib[bcrypt]>=1.7.0
-python-multipart>=0.0.6
-
-# Vector database and AI
-chromadb>=0.4.0
-sentence-transformers>=2.2.0
-openai>=1.0.0
-
-# Document processing
-pypdf2>=3.0.0
-python-docx>=1.1.0
-beautifulsoup4>=4.12.0
->>>>>>> 49ee3521
-
-# MLDL Kernel dependencies
+# --- MLDL Kernel ---
 numpy>=1.21.0
 scikit-learn>=1.0.0
 joblib>=1.0.0
 
-# Optional system monitoring
+# --- Optional System Monitoring ---
 # psutil>=5.8.0
 
-# Development dependencies (optional)
+# --- Development (Optional) ---
 # pytest>=7.0.0
 # pytest-asyncio>=0.21.0